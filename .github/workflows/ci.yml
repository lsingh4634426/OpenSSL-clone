--- conflicted
+++ resolved
@@ -85,11 +85,7 @@
     steps:
     - uses: actions/checkout@v2
     - name: config
-<<<<<<< HEAD
-      run: ./config --debug enable-asan enable-ubsan no-cached-fetch && perl configdata.pm --dump
-=======
       run: ./config --debug enable-asan enable-ubsan no-cached-fetch no-dtls no-tls1 no-tls1-method no-tls1_1 no-tls1_1-method no-async && perl configdata.pm --dump
->>>>>>> c38048e7
     - name: make
       run: make -s -j4
     - name: make test
