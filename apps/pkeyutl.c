/*
 * Written by Dr Stephen N Henson (steve@openssl.org) for the OpenSSL project
 * 2006.
 */
/* ====================================================================
 * Copyright (c) 2006 The OpenSSL Project.  All rights reserved.
 *
 * Redistribution and use in source and binary forms, with or without
 * modification, are permitted provided that the following conditions
 * are met:
 *
 * 1. Redistributions of source code must retain the above copyright
 *    notice, this list of conditions and the following disclaimer.
 *
 * 2. Redistributions in binary form must reproduce the above copyright
 *    notice, this list of conditions and the following disclaimer in
 *    the documentation and/or other materials provided with the
 *    distribution.
 *
 * 3. All advertising materials mentioning features or use of this
 *    software must display the following acknowledgment:
 *    "This product includes software developed by the OpenSSL Project
 *    for use in the OpenSSL Toolkit. (http://www.OpenSSL.org/)"
 *
 * 4. The names "OpenSSL Toolkit" and "OpenSSL Project" must not be used to
 *    endorse or promote products derived from this software without
 *    prior written permission. For written permission, please contact
 *    licensing@OpenSSL.org.
 *
 * 5. Products derived from this software may not be called "OpenSSL"
 *    nor may "OpenSSL" appear in their names without prior written
 *    permission of the OpenSSL Project.
 *
 * 6. Redistributions of any form whatsoever must retain the following
 *    acknowledgment:
 *    "This product includes software developed by the OpenSSL Project
 *    for use in the OpenSSL Toolkit (http://www.OpenSSL.org/)"
 *
 * THIS SOFTWARE IS PROVIDED BY THE OpenSSL PROJECT ``AS IS'' AND ANY
 * EXPRESSED OR IMPLIED WARRANTIES, INCLUDING, BUT NOT LIMITED TO, THE
 * IMPLIED WARRANTIES OF MERCHANTABILITY AND FITNESS FOR A PARTICULAR
 * PURPOSE ARE DISCLAIMED.  IN NO EVENT SHALL THE OpenSSL PROJECT OR
 * ITS CONTRIBUTORS BE LIABLE FOR ANY DIRECT, INDIRECT, INCIDENTAL,
 * SPECIAL, EXEMPLARY, OR CONSEQUENTIAL DAMAGES (INCLUDING, BUT
 * NOT LIMITED TO, PROCUREMENT OF SUBSTITUTE GOODS OR SERVICES;
 * LOSS OF USE, DATA, OR PROFITS; OR BUSINESS INTERRUPTION)
 * HOWEVER CAUSED AND ON ANY THEORY OF LIABILITY, WHETHER IN CONTRACT,
 * STRICT LIABILITY, OR TORT (INCLUDING NEGLIGENCE OR OTHERWISE)
 * ARISING IN ANY WAY OUT OF THE USE OF THIS SOFTWARE, EVEN IF ADVISED
 * OF THE POSSIBILITY OF SUCH DAMAGE.
 * ====================================================================
 *
 * This product includes cryptographic software written by Eric Young
 * (eay@cryptsoft.com).  This product includes software written by Tim
 * Hudson (tjh@cryptsoft.com).
 *
 */

#include "apps.h"
#include <string.h>
#include <openssl/err.h>
#include <openssl/pem.h>
#include <openssl/evp.h>

#define KEY_PRIVKEY     1
#define KEY_PUBKEY      2
#define KEY_CERT        3

static EVP_PKEY_CTX *init_ctx(int *pkeysize,
<<<<<<< HEAD
                              char *keyfile, int keyform, int key_type,
                              char *passinarg, int pkey_op, ENGINE *e,
			      const int impl);
=======
                              const char *keyfile, int keyform, int key_type,
                              char *passinarg, int pkey_op, ENGINE *e);
>>>>>>> ed03c461

static int setup_peer(EVP_PKEY_CTX *ctx, int peerform, const char *file,
                      ENGINE *e);

static int do_keyop(EVP_PKEY_CTX *ctx, int pkey_op,
                    unsigned char *out, size_t *poutlen,
                    unsigned char *in, size_t inlen);

typedef enum OPTION_choice {
    OPT_ERR = -1, OPT_EOF = 0, OPT_HELP,
    OPT_ENGINE, OPT_ENGINE_IMPL, OPT_IN, OPT_OUT,
    OPT_PUBIN, OPT_CERTIN, OPT_ASN1PARSE, OPT_HEXDUMP, OPT_SIGN,
    OPT_VERIFY, OPT_VERIFYRECOVER, OPT_REV, OPT_ENCRYPT, OPT_DECRYPT,
    OPT_DERIVE, OPT_SIGFILE, OPT_INKEY, OPT_PEERKEY, OPT_PASSIN,
    OPT_PEERFORM, OPT_KEYFORM, OPT_PKEYOPT
} OPTION_CHOICE;

OPTIONS pkeyutl_options[] = {
    {"help", OPT_HELP, '-', "Display this summary"},
    {"in", OPT_IN, '<', "Input file"},
    {"out", OPT_OUT, '>', "Output file"},
    {"pubin", OPT_PUBIN, '-', "Input is a public key"},
    {"certin", OPT_CERTIN, '-', "Input is a cert with a public key"},
    {"asn1parse", OPT_ASN1PARSE, '-', "asn1parse the output data"},
    {"hexdump", OPT_HEXDUMP, '-', "Hex dump output"},
    {"sign", OPT_SIGN, '-', "Sign with private key"},
    {"verify", OPT_VERIFY, '-', "Verify with public key"},
    {"verifyrecover", OPT_VERIFYRECOVER, '-',
     "Verify with public key, recover original data"},
    {"rev", OPT_REV, '-', "Reverse the input buffer"},
    {"encrypt", OPT_ENCRYPT, '-', "Encrypt with public key"},
    {"decrypt", OPT_DECRYPT, '-', "Decrypt with private key"},
    {"derive", OPT_DERIVE, '-', "Derive shared secret"},
    {"sigfile", OPT_SIGFILE, '<', "Signature file (verify operation only)"},
    {"inkey", OPT_INKEY, 's', "Input key"},
    {"peerkey", OPT_PEERKEY, 's', "Peer key file used in key derivation"},
    {"passin", OPT_PASSIN, 's', "Pass phrase source"},
<<<<<<< HEAD
    {"peerform", OPT_PEERFORM, 'F'},
    {"keyform", OPT_KEYFORM, 'f', "Private key format - default PEM"},
=======
    {"peerform", OPT_PEERFORM, 'E', "Peer key format - default PEM"},
    {"keyform", OPT_KEYFORM, 'E', "Private key format - default PEM"},
>>>>>>> ed03c461
    {"pkeyopt", OPT_PKEYOPT, 's', "Public key options as opt:value"},
#ifndef OPENSSL_NO_ENGINE
    {"engine", OPT_ENGINE, 's', "Use engine, possibly a hardware device"},
    {"engine_impl", OPT_ENGINE_IMPL, '-', "Also use engine given by -engine for crypto operations"},
#endif
    {NULL}
};

int pkeyutl_main(int argc, char **argv)
{
    BIO *in = NULL, *out = NULL;
    ENGINE *e = NULL;
    EVP_PKEY_CTX *ctx = NULL;
    char *infile = NULL, *outfile = NULL, *sigfile = NULL, *passinarg = NULL;
    char hexdump = 0, asn1parse = 0, rev = 0, *prog;
    unsigned char *buf_in = NULL, *buf_out = NULL, *sig = NULL;
    OPTION_CHOICE o;
    int buf_inlen = 0, siglen = -1, keyform = FORMAT_PEM, peerform =
        FORMAT_PEM;
    int keysize = -1, pkey_op = EVP_PKEY_OP_SIGN, key_type = KEY_PRIVKEY;
    int engine_impl = 0;
    int ret = 1, rv = -1;
    size_t buf_outlen;
    const char *inkey = NULL;
    const char *peerkey = NULL;
    STACK_OF(OPENSSL_STRING) *pkeyopts = NULL;

    prog = opt_init(argc, argv, pkeyutl_options);
    while ((o = opt_next()) != OPT_EOF) {
        switch (o) {
        case OPT_EOF:
        case OPT_ERR:
 opthelp:
            BIO_printf(bio_err, "%s: Use -help for summary.\n", prog);
            goto end;
        case OPT_HELP:
            opt_help(pkeyutl_options);
            ret = 0;
            goto end;
        case OPT_IN:
            infile = opt_arg();
            break;
        case OPT_OUT:
            outfile = opt_arg();
            break;
        case OPT_SIGFILE:
            sigfile = opt_arg();
            break;
        case OPT_ENGINE_IMPL:
            engine_impl = 1;
            break;
        case OPT_INKEY:
<<<<<<< HEAD
            ctx = init_ctx(&keysize, opt_arg(), keyform, key_type,
                           passinarg, pkey_op, e, engine_impl);
            if (ctx == NULL) {
                BIO_puts(bio_err, "%s: Error initializing context\n");
                ERR_print_errors(bio_err);
                goto opthelp;
            }
=======
            inkey = opt_arg();
>>>>>>> ed03c461
            break;
        case OPT_PEERKEY:
            peerkey = opt_arg();
            break;
        case OPT_PASSIN:
            passinarg = opt_arg();
            break;
        case OPT_PEERFORM:
<<<<<<< HEAD
	     if (!opt_format(opt_arg(), OPT_FMT_PEMDER, &peerform))
                goto opthelp;
            break;
        case OPT_KEYFORM:
	  if (!opt_format(opt_arg(), (OPT_FMT_ENGINE | OPT_FMT_PEMDER), &keyform))
=======
            if (!opt_format(opt_arg(), OPT_FMT_PDE, &peerform))
                goto opthelp;
            break;
        case OPT_KEYFORM:
            if (!opt_format(opt_arg(), OPT_FMT_PDE, &keyform))
>>>>>>> ed03c461
                goto opthelp;
            break;
        case OPT_ENGINE:
            e = setup_engine(opt_arg(), 0);
            break;
        case OPT_PUBIN:
            key_type = KEY_PUBKEY;
            break;
        case OPT_CERTIN:
            key_type = KEY_CERT;
            break;
        case OPT_ASN1PARSE:
            asn1parse = 1;
            break;
        case OPT_HEXDUMP:
            hexdump = 1;
            break;
        case OPT_SIGN:
            pkey_op = EVP_PKEY_OP_SIGN;
            break;
        case OPT_VERIFY:
            pkey_op = EVP_PKEY_OP_VERIFY;
            break;
        case OPT_VERIFYRECOVER:
            pkey_op = EVP_PKEY_OP_VERIFYRECOVER;
            break;
        case OPT_ENCRYPT:
            pkey_op = EVP_PKEY_OP_ENCRYPT;
            break;
        case OPT_DECRYPT:
            pkey_op = EVP_PKEY_OP_DECRYPT;
            break;
        case OPT_DERIVE:
            pkey_op = EVP_PKEY_OP_DERIVE;
            break;
        case OPT_REV:
            rev = 1;
            break;
        case OPT_PKEYOPT:
            if ((pkeyopts == NULL &&
                 (pkeyopts = sk_OPENSSL_STRING_new_null()) == NULL) ||
                sk_OPENSSL_STRING_push(pkeyopts, *++argv) == 0) {
                BIO_puts(bio_err, "out of memory\n");
                goto end;
            }
            break;
        }
    }
    argc = opt_num_rest();
    argv = opt_rest();

    if (inkey == NULL ||
        (peerkey != NULL && pkey_op != EVP_PKEY_OP_DERIVE))
        goto opthelp;

    ctx = init_ctx(&keysize, inkey, keyform, key_type,
                   passinarg, pkey_op, e);
    if (ctx == NULL) {
        BIO_printf(bio_err, "%s: Error initializing context\n", prog);
        ERR_print_errors(bio_err);
        goto end;
    }
    if (peerkey != NULL && !setup_peer(ctx, peerform, peerkey, e)) {
        BIO_printf(bio_err, "%s: Error setting up peer key\n", prog);
        ERR_print_errors(bio_err);
        goto end;
    }
    if (pkeyopts != NULL) {
        int num = sk_OPENSSL_STRING_num(pkeyopts);
        int i;

        for (i = 0; i < num; ++i) {
            const char *opt = sk_OPENSSL_STRING_value(pkeyopts, i);

            if (pkey_ctrl_string(ctx, opt) <= 0) {
                BIO_printf(bio_err, "%s: Can't set parameter:\n", prog);
                ERR_print_errors(bio_err);
                goto end;
            }
        }
    }

    if (sigfile && (pkey_op != EVP_PKEY_OP_VERIFY)) {
        BIO_printf(bio_err,
                   "%s: Signature file specified for non verify\n", prog);
        goto end;
    }

    if (!sigfile && (pkey_op == EVP_PKEY_OP_VERIFY)) {
        BIO_printf(bio_err,
                   "%s: No signature file specified for verify\n", prog);
        goto end;
    }

/* FIXME: seed PRNG only if needed */
    app_RAND_load_file(NULL, 0);

    if (pkey_op != EVP_PKEY_OP_DERIVE) {
        in = bio_open_default(infile, 'r', FORMAT_BINARY);
        if (in == NULL)
            goto end;
    }
    out = bio_open_default(outfile, 'w', FORMAT_BINARY);
    if (out == NULL)
        goto end;

    if (sigfile) {
        BIO *sigbio = BIO_new_file(sigfile, "rb");
        if (!sigbio) {
            BIO_printf(bio_err, "Can't open signature file %s\n", sigfile);
            goto end;
        }
        siglen = bio_to_mem(&sig, keysize * 10, sigbio);
        BIO_free(sigbio);
        if (siglen < 0) {
            BIO_printf(bio_err, "Error reading signature data\n");
            goto end;
        }
    }

    if (in) {
        /* Read the input data */
        buf_inlen = bio_to_mem(&buf_in, keysize * 10, in);
        if (buf_inlen < 0) {
            BIO_printf(bio_err, "Error reading input Data\n");
            exit(1);
        }
        if (rev) {
            size_t i;
            unsigned char ctmp;
            size_t l = (size_t)buf_inlen;
            for (i = 0; i < l / 2; i++) {
                ctmp = buf_in[i];
                buf_in[i] = buf_in[l - 1 - i];
                buf_in[l - 1 - i] = ctmp;
            }
        }
    }

    if (pkey_op == EVP_PKEY_OP_VERIFY) {
        rv = EVP_PKEY_verify(ctx, sig, (size_t)siglen,
                             buf_in, (size_t)buf_inlen);
        if (rv == 1) {
            BIO_puts(out, "Signature Verified Successfully\n");
            ret = 0;
        } else
            BIO_puts(out, "Signature Verification Failure\n");
        goto end;
    }
    rv = do_keyop(ctx, pkey_op, NULL, (size_t *)&buf_outlen,
                  buf_in, (size_t)buf_inlen);
    if (rv > 0 && buf_outlen != 0) {
        buf_out = app_malloc(buf_outlen, "buffer output");
        rv = do_keyop(ctx, pkey_op,
                      buf_out, (size_t *)&buf_outlen,
                      buf_in, (size_t)buf_inlen);
    }
    if (rv < 0) {
        ERR_print_errors(bio_err);
        goto end;
    }
    ret = 0;

    if (asn1parse) {
        if (!ASN1_parse_dump(out, buf_out, buf_outlen, 1, -1))
            ERR_print_errors(bio_err);
    } else if (hexdump)
        BIO_dump(out, (char *)buf_out, buf_outlen);
    else
        BIO_write(out, buf_out, buf_outlen);

 end:
    EVP_PKEY_CTX_free(ctx);
    BIO_free(in);
    BIO_free_all(out);
    OPENSSL_free(buf_in);
    OPENSSL_free(buf_out);
    OPENSSL_free(sig);
    sk_OPENSSL_STRING_free(pkeyopts);
    return ret;
}

static EVP_PKEY_CTX *init_ctx(int *pkeysize,
<<<<<<< HEAD
                              char *keyfile, int keyform, int key_type,
                              char *passinarg, int pkey_op, ENGINE *e,
                              const int engine_impl)
=======
                              const char *keyfile, int keyform, int key_type,
                              char *passinarg, int pkey_op, ENGINE *e)
>>>>>>> ed03c461
{
    EVP_PKEY *pkey = NULL;
    EVP_PKEY_CTX *ctx = NULL;
    ENGINE *impl = NULL;
    char *passin = NULL;
    int rv = -1;
    X509 *x;
    if (((pkey_op == EVP_PKEY_OP_SIGN) || (pkey_op == EVP_PKEY_OP_DECRYPT)
         || (pkey_op == EVP_PKEY_OP_DERIVE))
        && (key_type != KEY_PRIVKEY)) {
        BIO_printf(bio_err, "A private key is needed for this operation\n");
        goto end;
    }
    if (!app_passwd(passinarg, NULL, &passin, NULL)) {
        BIO_printf(bio_err, "Error getting password\n");
        goto end;
    }
    switch (key_type) {
    case KEY_PRIVKEY:
        pkey = load_key(keyfile, keyform, 0, passin, e, "Private Key");
        break;

    case KEY_PUBKEY:
        pkey = load_pubkey(keyfile, keyform, 0, NULL, e, "Public Key");
        break;

    case KEY_CERT:
        x = load_cert(keyfile, keyform, NULL, e, "Certificate");
        if (x) {
            pkey = X509_get_pubkey(x);
            X509_free(x);
        }
        break;

    }

    *pkeysize = EVP_PKEY_size(pkey);

    if (!pkey)
        goto end;

#ifndef OPENSSL_NO_ENGINE
    if (engine_impl)
        impl = e;
#endif
    
    ctx = EVP_PKEY_CTX_new(pkey, impl);

    EVP_PKEY_free(pkey);

    if (ctx == NULL)
        goto end;

    switch (pkey_op) {
    case EVP_PKEY_OP_SIGN:
        rv = EVP_PKEY_sign_init(ctx);
        break;

    case EVP_PKEY_OP_VERIFY:
        rv = EVP_PKEY_verify_init(ctx);
        break;

    case EVP_PKEY_OP_VERIFYRECOVER:
        rv = EVP_PKEY_verify_recover_init(ctx);
        break;

    case EVP_PKEY_OP_ENCRYPT:
        rv = EVP_PKEY_encrypt_init(ctx);
        break;

    case EVP_PKEY_OP_DECRYPT:
        rv = EVP_PKEY_decrypt_init(ctx);
        break;

    case EVP_PKEY_OP_DERIVE:
        rv = EVP_PKEY_derive_init(ctx);
        break;
    }

    if (rv <= 0) {
        EVP_PKEY_CTX_free(ctx);
        ctx = NULL;
    }

 end:
    OPENSSL_free(passin);
    return ctx;

}

static int setup_peer(EVP_PKEY_CTX *ctx, int peerform, const char *file,
                      ENGINE* e)
{
    EVP_PKEY *peer = NULL;
    ENGINE* engine = NULL;
    int ret;

    if (peerform == FORMAT_ENGINE)
        engine = e;
    peer = load_pubkey(file, peerform, 0, NULL, engine, "Peer Key");
    if (!peer) {
        BIO_printf(bio_err, "Error reading peer key %s\n", file);
        ERR_print_errors(bio_err);
        return 0;
    }

    ret = EVP_PKEY_derive_set_peer(ctx, peer);

    EVP_PKEY_free(peer);
    if (ret <= 0)
        ERR_print_errors(bio_err);
    return ret;
}

static int do_keyop(EVP_PKEY_CTX *ctx, int pkey_op,
                    unsigned char *out, size_t *poutlen,
                    unsigned char *in, size_t inlen)
{
    int rv = 0;
    switch (pkey_op) {
    case EVP_PKEY_OP_VERIFYRECOVER:
        rv = EVP_PKEY_verify_recover(ctx, out, poutlen, in, inlen);
        break;

    case EVP_PKEY_OP_SIGN:
        rv = EVP_PKEY_sign(ctx, out, poutlen, in, inlen);
        break;

    case EVP_PKEY_OP_ENCRYPT:
        rv = EVP_PKEY_encrypt(ctx, out, poutlen, in, inlen);
        break;

    case EVP_PKEY_OP_DECRYPT:
        rv = EVP_PKEY_decrypt(ctx, out, poutlen, in, inlen);
        break;

    case EVP_PKEY_OP_DERIVE:
        rv = EVP_PKEY_derive(ctx, out, poutlen);
        break;

    }
    return rv;
}<|MERGE_RESOLUTION|>--- conflicted
+++ resolved
@@ -67,14 +67,9 @@
 #define KEY_CERT        3
 
 static EVP_PKEY_CTX *init_ctx(int *pkeysize,
-<<<<<<< HEAD
                               char *keyfile, int keyform, int key_type,
                               char *passinarg, int pkey_op, ENGINE *e,
 			      const int impl);
-=======
-                              const char *keyfile, int keyform, int key_type,
-                              char *passinarg, int pkey_op, ENGINE *e);
->>>>>>> ed03c461
 
 static int setup_peer(EVP_PKEY_CTX *ctx, int peerform, const char *file,
                       ENGINE *e);
@@ -112,13 +107,8 @@
     {"inkey", OPT_INKEY, 's', "Input key"},
     {"peerkey", OPT_PEERKEY, 's', "Peer key file used in key derivation"},
     {"passin", OPT_PASSIN, 's', "Pass phrase source"},
-<<<<<<< HEAD
-    {"peerform", OPT_PEERFORM, 'F'},
-    {"keyform", OPT_KEYFORM, 'f', "Private key format - default PEM"},
-=======
     {"peerform", OPT_PEERFORM, 'E', "Peer key format - default PEM"},
     {"keyform", OPT_KEYFORM, 'E', "Private key format - default PEM"},
->>>>>>> ed03c461
     {"pkeyopt", OPT_PKEYOPT, 's', "Public key options as opt:value"},
 #ifndef OPENSSL_NO_ENGINE
     {"engine", OPT_ENGINE, 's', "Use engine, possibly a hardware device"},
@@ -171,17 +161,7 @@
             engine_impl = 1;
             break;
         case OPT_INKEY:
-<<<<<<< HEAD
-            ctx = init_ctx(&keysize, opt_arg(), keyform, key_type,
-                           passinarg, pkey_op, e, engine_impl);
-            if (ctx == NULL) {
-                BIO_puts(bio_err, "%s: Error initializing context\n");
-                ERR_print_errors(bio_err);
-                goto opthelp;
-            }
-=======
             inkey = opt_arg();
->>>>>>> ed03c461
             break;
         case OPT_PEERKEY:
             peerkey = opt_arg();
@@ -190,19 +170,11 @@
             passinarg = opt_arg();
             break;
         case OPT_PEERFORM:
-<<<<<<< HEAD
-	     if (!opt_format(opt_arg(), OPT_FMT_PEMDER, &peerform))
-                goto opthelp;
-            break;
-        case OPT_KEYFORM:
-	  if (!opt_format(opt_arg(), (OPT_FMT_ENGINE | OPT_FMT_PEMDER), &keyform))
-=======
             if (!opt_format(opt_arg(), OPT_FMT_PDE, &peerform))
                 goto opthelp;
             break;
         case OPT_KEYFORM:
             if (!opt_format(opt_arg(), OPT_FMT_PDE, &keyform))
->>>>>>> ed03c461
                 goto opthelp;
             break;
         case OPT_ENGINE:
@@ -259,7 +231,7 @@
         goto opthelp;
 
     ctx = init_ctx(&keysize, inkey, keyform, key_type,
-                   passinarg, pkey_op, e);
+                   passinarg, pkey_op, e, engine_impl);
     if (ctx == NULL) {
         BIO_printf(bio_err, "%s: Error initializing context\n", prog);
         ERR_print_errors(bio_err);
@@ -386,14 +358,9 @@
 }
 
 static EVP_PKEY_CTX *init_ctx(int *pkeysize,
-<<<<<<< HEAD
                               char *keyfile, int keyform, int key_type,
                               char *passinarg, int pkey_op, ENGINE *e,
                               const int engine_impl)
-=======
-                              const char *keyfile, int keyform, int key_type,
-                              char *passinarg, int pkey_op, ENGINE *e)
->>>>>>> ed03c461
 {
     EVP_PKEY *pkey = NULL;
     EVP_PKEY_CTX *ctx = NULL;
