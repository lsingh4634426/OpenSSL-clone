/*
 * Copyright 2015-2018 The OpenSSL Project Authors. All Rights Reserved.
 *
 * Licensed under the OpenSSL license (the "License").  You may not use
 * this file except in compliance with the License.  You can obtain a copy
 * in the file LICENSE in the source distribution or at
 * https://www.openssl.org/source/license.html
 */

#include <openssl/evp.h>
#include <oqs/oqs.h>
#include "internal/refcount.h"

/*
 * Don't free up md_ctx->pctx in EVP_MD_CTX_reset, use the reserved flag
 * values in evp.h
 */
#define EVP_MD_CTX_FLAG_KEEP_PKEY_CTX   0x0400

struct evp_pkey_ctx_st {
    /* Method associated with this operation */
    const EVP_PKEY_METHOD *pmeth;
    /* Engine that implements this method or NULL if builtin */
    ENGINE *engine;
    /* Key: may be NULL */
    EVP_PKEY *pkey;
    /* Peer key for key agreement, may be NULL */
    EVP_PKEY *peerkey;
    /* Actual operation */
    int operation;
    /* Algorithm specific data */
    void *data;
    /* Application specific data */
    void *app_data;
    /* Keygen callback */
    EVP_PKEY_gen_cb *pkey_gencb;
    /* implementation specific keygen data */
    int *keygen_info;
    int keygen_info_count;
} /* EVP_PKEY_CTX */ ;

#define EVP_PKEY_FLAG_DYNAMIC   1

struct evp_pkey_method_st {
    int pkey_id;
    int flags;
    int (*init) (EVP_PKEY_CTX *ctx);
    int (*copy) (EVP_PKEY_CTX *dst, EVP_PKEY_CTX *src);
    void (*cleanup) (EVP_PKEY_CTX *ctx);
    int (*paramgen_init) (EVP_PKEY_CTX *ctx);
    int (*paramgen) (EVP_PKEY_CTX *ctx, EVP_PKEY *pkey);
    int (*keygen_init) (EVP_PKEY_CTX *ctx);
    int (*keygen) (EVP_PKEY_CTX *ctx, EVP_PKEY *pkey);
    int (*sign_init) (EVP_PKEY_CTX *ctx);
    int (*sign) (EVP_PKEY_CTX *ctx, unsigned char *sig, size_t *siglen,
                 const unsigned char *tbs, size_t tbslen);
    int (*verify_init) (EVP_PKEY_CTX *ctx);
    int (*verify) (EVP_PKEY_CTX *ctx,
                   const unsigned char *sig, size_t siglen,
                   const unsigned char *tbs, size_t tbslen);
    int (*verify_recover_init) (EVP_PKEY_CTX *ctx);
    int (*verify_recover) (EVP_PKEY_CTX *ctx,
                           unsigned char *rout, size_t *routlen,
                           const unsigned char *sig, size_t siglen);
    int (*signctx_init) (EVP_PKEY_CTX *ctx, EVP_MD_CTX *mctx);
    int (*signctx) (EVP_PKEY_CTX *ctx, unsigned char *sig, size_t *siglen,
                    EVP_MD_CTX *mctx);
    int (*verifyctx_init) (EVP_PKEY_CTX *ctx, EVP_MD_CTX *mctx);
    int (*verifyctx) (EVP_PKEY_CTX *ctx, const unsigned char *sig, int siglen,
                      EVP_MD_CTX *mctx);
    int (*encrypt_init) (EVP_PKEY_CTX *ctx);
    int (*encrypt) (EVP_PKEY_CTX *ctx, unsigned char *out, size_t *outlen,
                    const unsigned char *in, size_t inlen);
    int (*decrypt_init) (EVP_PKEY_CTX *ctx);
    int (*decrypt) (EVP_PKEY_CTX *ctx, unsigned char *out, size_t *outlen,
                    const unsigned char *in, size_t inlen);
    int (*derive_init) (EVP_PKEY_CTX *ctx);
    int (*derive) (EVP_PKEY_CTX *ctx, unsigned char *key, size_t *keylen);
    int (*ctrl) (EVP_PKEY_CTX *ctx, int type, int p1, void *p2);
    int (*ctrl_str) (EVP_PKEY_CTX *ctx, const char *type, const char *value);
    int (*digestsign) (EVP_MD_CTX *ctx, unsigned char *sig, size_t *siglen,
                       const unsigned char *tbs, size_t tbslen);
    int (*digestverify) (EVP_MD_CTX *ctx, const unsigned char *sig,
                         size_t siglen, const unsigned char *tbs,
                         size_t tbslen);
    int (*check) (EVP_PKEY *pkey);
    int (*public_check) (EVP_PKEY *pkey);
    int (*param_check) (EVP_PKEY *pkey);

    int (*digest_custom) (EVP_PKEY_CTX *ctx, EVP_MD_CTX *mctx);
} /* EVP_PKEY_METHOD */ ;

DEFINE_STACK_OF_CONST(EVP_PKEY_METHOD)

void evp_pkey_set_cb_translate(BN_GENCB *cb, EVP_PKEY_CTX *ctx);

extern const EVP_PKEY_METHOD cmac_pkey_meth;
extern const EVP_PKEY_METHOD dh_pkey_meth;
extern const EVP_PKEY_METHOD dhx_pkey_meth;
extern const EVP_PKEY_METHOD dsa_pkey_meth;
extern const EVP_PKEY_METHOD ec_pkey_meth;
extern const EVP_PKEY_METHOD sm2_pkey_meth;
extern const EVP_PKEY_METHOD ecx25519_pkey_meth;
extern const EVP_PKEY_METHOD ecx448_pkey_meth;
extern const EVP_PKEY_METHOD ed25519_pkey_meth;
extern const EVP_PKEY_METHOD ed448_pkey_meth;
extern const EVP_PKEY_METHOD hmac_pkey_meth;
extern const EVP_PKEY_METHOD rsa_pkey_meth;
extern const EVP_PKEY_METHOD rsa_pss_pkey_meth;
extern const EVP_PKEY_METHOD scrypt_pkey_meth;
extern const EVP_PKEY_METHOD tls1_prf_pkey_meth;
extern const EVP_PKEY_METHOD hkdf_pkey_meth;
extern const EVP_PKEY_METHOD poly1305_pkey_meth;
extern const EVP_PKEY_METHOD siphash_pkey_meth;
#if !defined(OQS_NIST_BRANCH)
/* OQS sig schemes */
extern const EVP_PKEY_METHOD picnicL1FS_pkey_meth;
extern const EVP_PKEY_METHOD qteslaI_pkey_meth;
extern const EVP_PKEY_METHOD qteslaIIIsize_pkey_meth;
extern const EVP_PKEY_METHOD qteslaIIIspeed_pkey_meth;
/* ADD_MORE_OQS_SIG_HERE */
<<<<<<< HEAD
/* OQS hybrid schemes */
extern const EVP_PKEY_METHOD p256_picnicL1FS_pkey_meth;
extern const EVP_PKEY_METHOD rsa3072_picnicL1FS_pkey_meth;
extern const EVP_PKEY_METHOD p256_qteslaI_pkey_meth;
extern const EVP_PKEY_METHOD rsa3072_qteslaI_pkey_meth;
extern const EVP_PKEY_METHOD p384_qteslaIIIsize_pkey_meth;
extern const EVP_PKEY_METHOD p384_qteslaIIIspeed_pkey_meth;
/* ADD_MORE_OQS_SIG_HERE hybrid only */
=======
#endif
>>>>>>> 67305290

struct evp_md_st {
    int type;
    int pkey_type;
    int md_size;
    unsigned long flags;
    int (*init) (EVP_MD_CTX *ctx);
    int (*update) (EVP_MD_CTX *ctx, const void *data, size_t count);
    int (*final) (EVP_MD_CTX *ctx, unsigned char *md);
    int (*copy) (EVP_MD_CTX *to, const EVP_MD_CTX *from);
    int (*cleanup) (EVP_MD_CTX *ctx);
    int block_size;
    int ctx_size;               /* how big does the ctx->md_data need to be */
    /* control function */
    int (*md_ctrl) (EVP_MD_CTX *ctx, int cmd, int p1, void *p2);
} /* EVP_MD */ ;

struct evp_cipher_st {
    int nid;
    int block_size;
    /* Default value for variable length ciphers */
    int key_len;
    int iv_len;
    /* Various flags */
    unsigned long flags;
    /* init key */
    int (*init) (EVP_CIPHER_CTX *ctx, const unsigned char *key,
                 const unsigned char *iv, int enc);
    /* encrypt/decrypt data */
    int (*do_cipher) (EVP_CIPHER_CTX *ctx, unsigned char *out,
                      const unsigned char *in, size_t inl);
    /* cleanup ctx */
    int (*cleanup) (EVP_CIPHER_CTX *);
    /* how big ctx->cipher_data needs to be */
    int ctx_size;
    /* Populate a ASN1_TYPE with parameters */
    int (*set_asn1_parameters) (EVP_CIPHER_CTX *, ASN1_TYPE *);
    /* Get parameters from a ASN1_TYPE */
    int (*get_asn1_parameters) (EVP_CIPHER_CTX *, ASN1_TYPE *);
    /* Miscellaneous operations */
    int (*ctrl) (EVP_CIPHER_CTX *, int type, int arg, void *ptr);
    /* Application data */
    void *app_data;
} /* EVP_CIPHER */ ;

/* Macros to code block cipher wrappers */

/* Wrapper functions for each cipher mode */

#define EVP_C_DATA(kstruct, ctx) \
        ((kstruct *)EVP_CIPHER_CTX_get_cipher_data(ctx))

#define BLOCK_CIPHER_ecb_loop() \
        size_t i, bl; \
        bl = EVP_CIPHER_CTX_cipher(ctx)->block_size;    \
        if (inl < bl) return 1;\
        inl -= bl; \
        for (i=0; i <= inl; i+=bl)

#define BLOCK_CIPHER_func_ecb(cname, cprefix, kstruct, ksched) \
static int cname##_ecb_cipher(EVP_CIPHER_CTX *ctx, unsigned char *out, const unsigned char *in, size_t inl) \
{\
        BLOCK_CIPHER_ecb_loop() \
            cprefix##_ecb_encrypt(in + i, out + i, &EVP_C_DATA(kstruct,ctx)->ksched, EVP_CIPHER_CTX_encrypting(ctx)); \
        return 1;\
}

#define EVP_MAXCHUNK ((size_t)1<<(sizeof(long)*8-2))

#define BLOCK_CIPHER_func_ofb(cname, cprefix, cbits, kstruct, ksched) \
    static int cname##_ofb_cipher(EVP_CIPHER_CTX *ctx, unsigned char *out, const unsigned char *in, size_t inl) \
{\
        while(inl>=EVP_MAXCHUNK) {\
            int num = EVP_CIPHER_CTX_num(ctx);\
            cprefix##_ofb##cbits##_encrypt(in, out, (long)EVP_MAXCHUNK, &EVP_C_DATA(kstruct,ctx)->ksched, EVP_CIPHER_CTX_iv_noconst(ctx), &num); \
            EVP_CIPHER_CTX_set_num(ctx, num);\
            inl-=EVP_MAXCHUNK;\
            in +=EVP_MAXCHUNK;\
            out+=EVP_MAXCHUNK;\
        }\
        if (inl) {\
            int num = EVP_CIPHER_CTX_num(ctx);\
            cprefix##_ofb##cbits##_encrypt(in, out, (long)inl, &EVP_C_DATA(kstruct,ctx)->ksched, EVP_CIPHER_CTX_iv_noconst(ctx), &num); \
            EVP_CIPHER_CTX_set_num(ctx, num);\
        }\
        return 1;\
}

#define BLOCK_CIPHER_func_cbc(cname, cprefix, kstruct, ksched) \
static int cname##_cbc_cipher(EVP_CIPHER_CTX *ctx, unsigned char *out, const unsigned char *in, size_t inl) \
{\
        while(inl>=EVP_MAXCHUNK) \
            {\
            cprefix##_cbc_encrypt(in, out, (long)EVP_MAXCHUNK, &EVP_C_DATA(kstruct,ctx)->ksched, EVP_CIPHER_CTX_iv_noconst(ctx), EVP_CIPHER_CTX_encrypting(ctx));\
            inl-=EVP_MAXCHUNK;\
            in +=EVP_MAXCHUNK;\
            out+=EVP_MAXCHUNK;\
            }\
        if (inl)\
            cprefix##_cbc_encrypt(in, out, (long)inl, &EVP_C_DATA(kstruct,ctx)->ksched, EVP_CIPHER_CTX_iv_noconst(ctx), EVP_CIPHER_CTX_encrypting(ctx));\
        return 1;\
}

#define BLOCK_CIPHER_func_cfb(cname, cprefix, cbits, kstruct, ksched)  \
static int cname##_cfb##cbits##_cipher(EVP_CIPHER_CTX *ctx, unsigned char *out, const unsigned char *in, size_t inl) \
{\
    size_t chunk = EVP_MAXCHUNK;\
    if (cbits == 1)  chunk >>= 3;\
    if (inl < chunk) chunk = inl;\
    while (inl && inl >= chunk)\
    {\
        int num = EVP_CIPHER_CTX_num(ctx);\
        cprefix##_cfb##cbits##_encrypt(in, out, (long) \
            ((cbits == 1) \
                && !EVP_CIPHER_CTX_test_flags(ctx, EVP_CIPH_FLAG_LENGTH_BITS) \
                ? chunk*8 : chunk), \
            &EVP_C_DATA(kstruct, ctx)->ksched, EVP_CIPHER_CTX_iv_noconst(ctx),\
            &num, EVP_CIPHER_CTX_encrypting(ctx));\
        EVP_CIPHER_CTX_set_num(ctx, num);\
        inl -= chunk;\
        in += chunk;\
        out += chunk;\
        if (inl < chunk) chunk = inl;\
    }\
    return 1;\
}

#define BLOCK_CIPHER_all_funcs(cname, cprefix, cbits, kstruct, ksched) \
        BLOCK_CIPHER_func_cbc(cname, cprefix, kstruct, ksched) \
        BLOCK_CIPHER_func_cfb(cname, cprefix, cbits, kstruct, ksched) \
        BLOCK_CIPHER_func_ecb(cname, cprefix, kstruct, ksched) \
        BLOCK_CIPHER_func_ofb(cname, cprefix, cbits, kstruct, ksched)

#define BLOCK_CIPHER_def1(cname, nmode, mode, MODE, kstruct, nid, block_size, \
                          key_len, iv_len, flags, init_key, cleanup, \
                          set_asn1, get_asn1, ctrl) \
static const EVP_CIPHER cname##_##mode = { \
        nid##_##nmode, block_size, key_len, iv_len, \
        flags | EVP_CIPH_##MODE##_MODE, \
        init_key, \
        cname##_##mode##_cipher, \
        cleanup, \
        sizeof(kstruct), \
        set_asn1, get_asn1,\
        ctrl, \
        NULL \
}; \
const EVP_CIPHER *EVP_##cname##_##mode(void) { return &cname##_##mode; }

#define BLOCK_CIPHER_def_cbc(cname, kstruct, nid, block_size, key_len, \
                             iv_len, flags, init_key, cleanup, set_asn1, \
                             get_asn1, ctrl) \
BLOCK_CIPHER_def1(cname, cbc, cbc, CBC, kstruct, nid, block_size, key_len, \
                  iv_len, flags, init_key, cleanup, set_asn1, get_asn1, ctrl)

#define BLOCK_CIPHER_def_cfb(cname, kstruct, nid, key_len, \
                             iv_len, cbits, flags, init_key, cleanup, \
                             set_asn1, get_asn1, ctrl) \
BLOCK_CIPHER_def1(cname, cfb##cbits, cfb##cbits, CFB, kstruct, nid, 1, \
                  key_len, iv_len, flags, init_key, cleanup, set_asn1, \
                  get_asn1, ctrl)

#define BLOCK_CIPHER_def_ofb(cname, kstruct, nid, key_len, \
                             iv_len, cbits, flags, init_key, cleanup, \
                             set_asn1, get_asn1, ctrl) \
BLOCK_CIPHER_def1(cname, ofb##cbits, ofb, OFB, kstruct, nid, 1, \
                  key_len, iv_len, flags, init_key, cleanup, set_asn1, \
                  get_asn1, ctrl)

#define BLOCK_CIPHER_def_ecb(cname, kstruct, nid, block_size, key_len, \
                             flags, init_key, cleanup, set_asn1, \
                             get_asn1, ctrl) \
BLOCK_CIPHER_def1(cname, ecb, ecb, ECB, kstruct, nid, block_size, key_len, \
                  0, flags, init_key, cleanup, set_asn1, get_asn1, ctrl)

#define BLOCK_CIPHER_defs(cname, kstruct, \
                          nid, block_size, key_len, iv_len, cbits, flags, \
                          init_key, cleanup, set_asn1, get_asn1, ctrl) \
BLOCK_CIPHER_def_cbc(cname, kstruct, nid, block_size, key_len, iv_len, flags, \
                     init_key, cleanup, set_asn1, get_asn1, ctrl) \
BLOCK_CIPHER_def_cfb(cname, kstruct, nid, key_len, iv_len, cbits, \
                     flags, init_key, cleanup, set_asn1, get_asn1, ctrl) \
BLOCK_CIPHER_def_ofb(cname, kstruct, nid, key_len, iv_len, cbits, \
                     flags, init_key, cleanup, set_asn1, get_asn1, ctrl) \
BLOCK_CIPHER_def_ecb(cname, kstruct, nid, block_size, key_len, flags, \
                     init_key, cleanup, set_asn1, get_asn1, ctrl)

/*-
#define BLOCK_CIPHER_defs(cname, kstruct, \
                                nid, block_size, key_len, iv_len, flags,\
                                 init_key, cleanup, set_asn1, get_asn1, ctrl)\
static const EVP_CIPHER cname##_cbc = {\
        nid##_cbc, block_size, key_len, iv_len, \
        flags | EVP_CIPH_CBC_MODE,\
        init_key,\
        cname##_cbc_cipher,\
        cleanup,\
        sizeof(EVP_CIPHER_CTX)-sizeof((((EVP_CIPHER_CTX *)NULL)->c))+\
                sizeof((((EVP_CIPHER_CTX *)NULL)->c.kstruct)),\
        set_asn1, get_asn1,\
        ctrl, \
        NULL \
};\
const EVP_CIPHER *EVP_##cname##_cbc(void) { return &cname##_cbc; }\
static const EVP_CIPHER cname##_cfb = {\
        nid##_cfb64, 1, key_len, iv_len, \
        flags | EVP_CIPH_CFB_MODE,\
        init_key,\
        cname##_cfb_cipher,\
        cleanup,\
        sizeof(EVP_CIPHER_CTX)-sizeof((((EVP_CIPHER_CTX *)NULL)->c))+\
                sizeof((((EVP_CIPHER_CTX *)NULL)->c.kstruct)),\
        set_asn1, get_asn1,\
        ctrl,\
        NULL \
};\
const EVP_CIPHER *EVP_##cname##_cfb(void) { return &cname##_cfb; }\
static const EVP_CIPHER cname##_ofb = {\
        nid##_ofb64, 1, key_len, iv_len, \
        flags | EVP_CIPH_OFB_MODE,\
        init_key,\
        cname##_ofb_cipher,\
        cleanup,\
        sizeof(EVP_CIPHER_CTX)-sizeof((((EVP_CIPHER_CTX *)NULL)->c))+\
                sizeof((((EVP_CIPHER_CTX *)NULL)->c.kstruct)),\
        set_asn1, get_asn1,\
        ctrl,\
        NULL \
};\
const EVP_CIPHER *EVP_##cname##_ofb(void) { return &cname##_ofb; }\
static const EVP_CIPHER cname##_ecb = {\
        nid##_ecb, block_size, key_len, iv_len, \
        flags | EVP_CIPH_ECB_MODE,\
        init_key,\
        cname##_ecb_cipher,\
        cleanup,\
        sizeof(EVP_CIPHER_CTX)-sizeof((((EVP_CIPHER_CTX *)NULL)->c))+\
                sizeof((((EVP_CIPHER_CTX *)NULL)->c.kstruct)),\
        set_asn1, get_asn1,\
        ctrl,\
        NULL \
};\
const EVP_CIPHER *EVP_##cname##_ecb(void) { return &cname##_ecb; }
*/

#define IMPLEMENT_BLOCK_CIPHER(cname, ksched, cprefix, kstruct, nid, \
                               block_size, key_len, iv_len, cbits, \
                               flags, init_key, \
                               cleanup, set_asn1, get_asn1, ctrl) \
        BLOCK_CIPHER_all_funcs(cname, cprefix, cbits, kstruct, ksched) \
        BLOCK_CIPHER_defs(cname, kstruct, nid, block_size, key_len, iv_len, \
                          cbits, flags, init_key, cleanup, set_asn1, \
                          get_asn1, ctrl)

#define IMPLEMENT_CFBR(cipher,cprefix,kstruct,ksched,keysize,cbits,iv_len,fl) \
        BLOCK_CIPHER_func_cfb(cipher##_##keysize,cprefix,cbits,kstruct,ksched) \
        BLOCK_CIPHER_def_cfb(cipher##_##keysize,kstruct, \
                             NID_##cipher##_##keysize, keysize/8, iv_len, cbits, \
                             (fl)|EVP_CIPH_FLAG_DEFAULT_ASN1, \
                             cipher##_init_key, NULL, NULL, NULL, NULL)


# ifndef OPENSSL_NO_EC

#define X25519_KEYLEN        32
#define X448_KEYLEN          56
#define ED448_KEYLEN         57

#define MAX_KEYLEN  ED448_KEYLEN

typedef struct {
    unsigned char pubkey[MAX_KEYLEN];
    unsigned char *privkey;
} ECX_KEY;

#endif

/*
 * Type needs to be a bit field Sub-type needs to be for variations on the
 * method, as in, can it do arbitrary encryption....
 */
struct evp_pkey_st {
    int type;
    int save_type;
    CRYPTO_REF_COUNT references;
    const EVP_PKEY_ASN1_METHOD *ameth;
    ENGINE *engine;
    ENGINE *pmeth_engine; /* If not NULL public key ENGINE to use */
    union {
        void *ptr;
# ifndef OPENSSL_NO_RSA
        struct rsa_st *rsa;     /* RSA */
# endif
# ifndef OPENSSL_NO_DSA
        struct dsa_st *dsa;     /* DSA */
# endif
# ifndef OPENSSL_NO_DH
        struct dh_st *dh;       /* DH */
# endif
# ifndef OPENSSL_NO_EC
        struct ec_key_st *ec;   /* ECC */
        ECX_KEY *ecx;           /* X25519, X448, Ed25519, Ed448 */
# endif
    } pkey;
    int save_parameters;
    STACK_OF(X509_ATTRIBUTE) *attributes; /* [ 0 ] */
    CRYPTO_RWLOCK *lock;
} /* EVP_PKEY */ ;


void openssl_add_all_ciphers_int(void);
void openssl_add_all_digests_int(void);
void evp_cleanup_int(void);
void evp_app_cleanup_int(void);

/* Pulling defines out of C source files */

#define EVP_RC4_KEY_SIZE 16
#ifndef TLS1_1_VERSION
# define TLS1_1_VERSION   0x0302
#endif

void evp_encode_ctx_set_flags(EVP_ENCODE_CTX *ctx, unsigned int flags);

/* EVP_ENCODE_CTX flags */
/* Don't generate new lines when encoding */
#define EVP_ENCODE_CTX_NO_NEWLINES          1
/* Use the SRP base64 alphabet instead of the standard one */
#define EVP_ENCODE_CTX_USE_SRP_ALPHABET     2<|MERGE_RESOLUTION|>--- conflicted
+++ resolved
@@ -119,7 +119,6 @@
 extern const EVP_PKEY_METHOD qteslaIIIsize_pkey_meth;
 extern const EVP_PKEY_METHOD qteslaIIIspeed_pkey_meth;
 /* ADD_MORE_OQS_SIG_HERE */
-<<<<<<< HEAD
 /* OQS hybrid schemes */
 extern const EVP_PKEY_METHOD p256_picnicL1FS_pkey_meth;
 extern const EVP_PKEY_METHOD rsa3072_picnicL1FS_pkey_meth;
@@ -128,9 +127,7 @@
 extern const EVP_PKEY_METHOD p384_qteslaIIIsize_pkey_meth;
 extern const EVP_PKEY_METHOD p384_qteslaIIIspeed_pkey_meth;
 /* ADD_MORE_OQS_SIG_HERE hybrid only */
-=======
 #endif
->>>>>>> 67305290
 
 struct evp_md_st {
     int type;
