--- conflicted
+++ resolved
@@ -13,12 +13,8 @@
 #include <openssl/rsa.h>
 #include <openssl/objects.h>
 #include <openssl/x509.h>
-<<<<<<< HEAD
-#include "rsa_locl.h"
-=======
 #include "crypto/x509.h"
 #include "rsa_local.h"
->>>>>>> dcea51af
 
 /* Size of an SSL signature: MD5+SHA1 */
 #define SSL_SIG_LENGTH  36
