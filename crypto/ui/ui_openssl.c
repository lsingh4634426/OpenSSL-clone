--- conflicted
+++ resolved
@@ -417,69 +417,12 @@
 #endif
 
 static int read_string_inner(UI *ui, UI_STRING *uis, int echo, int strip_nl)
-<<<<<<< HEAD
-	{
-	static int ps;
-	int ok;
-	char result[BUFSIZ];
-	int maxsize = BUFSIZ-1;
-#if !defined(OPENSSL_SYS_WIN16) && !defined(OPENSSL_SYS_WINCE) && !defined(OPENSSL_WINAPP)
-	char *p;
-
-	intr_signal=0;
-	ok=0;
-	ps=0;
-
-	pushsig();
-	ps=1;
-
-	if (!echo && !noecho_console(ui))
-		goto error;
-	ps=2;
-
-	result[0]='\0';
-#ifdef OPENSSL_SYS_MSDOS
-	if (!echo)
-		{
-		noecho_fgets(result,maxsize,tty_in);
-		p=result; /* FIXME: noecho_fgets doesn't return errors */
-		}
-	else
-		p=fgets(result,maxsize,tty_in);
-#else
-	p=fgets(result,maxsize,tty_in);
-#endif
-	if(!p)
-		goto error;
-	if (feof(tty_in)) goto error;
-	if (ferror(tty_in)) goto error;
-	if ((p=(char *)strchr(result,'\n')) != NULL)
-		{
-		if (strip_nl)
-			*p='\0';
-		}
-	else
-		if (!read_till_nl(tty_in))
-			goto error;
-	if (UI_set_result(ui, uis, result) >= 0)
-		ok=1;
-
-error:
-	if (intr_signal == SIGINT)
-		ok=-1;
-	if (!echo) fprintf(tty_out,"\n");
-	if (ps >= 2 && !echo && !echo_console(ui))
-		ok=0;
-
-	if (ps >= 1)
-		popsig();
-=======
 {
     static int ps;
     int ok;
     char result[BUFSIZ];
     int maxsize = BUFSIZ - 1;
-#if !defined(OPENSSL_SYS_WIN16) && !defined(OPENSSL_SYS_WINCE)
+#if !defined(OPENSSL_SYS_WIN16) && !defined(OPENSSL_SYS_WINCE) && !defined(OPENSSL_WINAPP)
     char *p;
 
     intr_signal = 0;
@@ -527,7 +470,6 @@
 
     if (ps >= 1)
         popsig();
->>>>>>> 4ac03295
 #else
     ok = 1;
 #endif
