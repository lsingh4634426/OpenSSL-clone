--- conflicted
+++ resolved
@@ -27,19 +27,11 @@
  const RAND_METHOD *RAND_get_rand_method(void);
  RAND_METHOD *RAND_OpenSSL(void);
 
-<<<<<<< HEAD
- void RAND_cleanup(void);
-=======
- /* For Win32 only */
- void RAND_screen(void);
- int RAND_event(UINT, WPARAM, LPARAM);
-
 Deprecated:
 
  #if OPENSSL_API_COMPAT < 0x10100000L
  void RAND_cleanup(void)
  #endif
->>>>>>> f2b9c257
 
 =head1 DESCRIPTION
 
