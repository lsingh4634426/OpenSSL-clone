/* e_os.h */
/* Copyright (C) 1995-1998 Eric Young (eay@cryptsoft.com)
 * All rights reserved.
 *
 * This package is an SSL implementation written
 * by Eric Young (eay@cryptsoft.com).
 * The implementation was written so as to conform with Netscapes SSL.
 *
 * This library is free for commercial and non-commercial use as long as
 * the following conditions are aheared to.  The following conditions
 * apply to all code found in this distribution, be it the RC4, RSA,
 * lhash, DES, etc., code; not just the SSL code.  The SSL documentation
 * included with this distribution is covered by the same copyright terms
 * except that the holder is Tim Hudson (tjh@cryptsoft.com).
 *
 * Copyright remains Eric Young's, and as such any Copyright notices in
 * the code are not to be removed.
 * If this package is used in a product, Eric Young should be given attribution
 * as the author of the parts of the library used.
 * This can be in the form of a textual message at program startup or
 * in documentation (online or textual) provided with the package.
 *
 * Redistribution and use in source and binary forms, with or without
 * modification, are permitted provided that the following conditions
 * are met:
 * 1. Redistributions of source code must retain the copyright
 *    notice, this list of conditions and the following disclaimer.
 * 2. Redistributions in binary form must reproduce the above copyright
 *    notice, this list of conditions and the following disclaimer in the
 *    documentation and/or other materials provided with the distribution.
 * 3. All advertising materials mentioning features or use of this software
 *    must display the following acknowledgement:
 *    "This product includes cryptographic software written by
 *     Eric Young (eay@cryptsoft.com)"
 *    The word 'cryptographic' can be left out if the rouines from the library
 *    being used are not cryptographic related :-).
 * 4. If you include any Windows specific code (or a derivative thereof) from
 *    the apps directory (application code) you must include an acknowledgement:
 *    "This product includes software written by Tim Hudson (tjh@cryptsoft.com)"
 *
 * THIS SOFTWARE IS PROVIDED BY ERIC YOUNG ``AS IS'' AND
 * ANY EXPRESS OR IMPLIED WARRANTIES, INCLUDING, BUT NOT LIMITED TO, THE
 * IMPLIED WARRANTIES OF MERCHANTABILITY AND FITNESS FOR A PARTICULAR PURPOSE
 * ARE DISCLAIMED.  IN NO EVENT SHALL THE AUTHOR OR CONTRIBUTORS BE LIABLE
 * FOR ANY DIRECT, INDIRECT, INCIDENTAL, SPECIAL, EXEMPLARY, OR CONSEQUENTIAL
 * DAMAGES (INCLUDING, BUT NOT LIMITED TO, PROCUREMENT OF SUBSTITUTE GOODS
 * OR SERVICES; LOSS OF USE, DATA, OR PROFITS; OR BUSINESS INTERRUPTION)
 * HOWEVER CAUSED AND ON ANY THEORY OF LIABILITY, WHETHER IN CONTRACT, STRICT
 * LIABILITY, OR TORT (INCLUDING NEGLIGENCE OR OTHERWISE) ARISING IN ANY WAY
 * OUT OF THE USE OF THIS SOFTWARE, EVEN IF ADVISED OF THE POSSIBILITY OF
 * SUCH DAMAGE.
 *
 * The licence and distribution terms for any publically available version or
 * derivative of this code cannot be changed.  i.e. this code cannot simply be
 * copied and put under another distribution licence
 * [including the GNU Public Licence.]
 */

#ifndef HEADER_E_OS_H
# define HEADER_E_OS_H

# include <openssl/opensslconf.h>

# include <openssl/e_os2.h>
/*
 * <openssl/e_os2.h> contains what we can justify to make visible to the
 * outside; this file e_os.h is not part of the exported interface.
 */

#ifdef  __cplusplus
extern "C" {
#endif

/* Used to checking reference counts, most while doing perl5 stuff :-) */
# ifdef REF_PRINT
#  undef REF_PRINT
#  define REF_PRINT(a,b)  fprintf(stderr,"%08X:%4d:%s\n",(int)b,b->references,a)
# endif

# ifndef DEVRANDOM
/*
 * set this to a comma-separated list of 'random' device files to try out. My
 * default, we will try to read at least one of these files
 */
#  define DEVRANDOM "/dev/urandom","/dev/random","/dev/srandom"
# endif
# ifndef DEVRANDOM_EGD
/*
 * set this to a comma-seperated list of 'egd' sockets to try out. These
 * sockets will be tried in the order listed in case accessing the device
 * files listed in DEVRANDOM did not return enough entropy.
 */
#  define DEVRANDOM_EGD "/var/run/egd-pool","/dev/egd-pool","/etc/egd-pool","/etc/entropy"
# endif

# if defined(OPENSSL_SYS_VXWORKS)
#  define NO_SYS_PARAM_H
#  define NO_CHMOD
#  define NO_SYSLOG
# endif

# if defined(OPENSSL_SYS_MACINTOSH_CLASSIC)
#  if macintosh==1
#   ifndef MAC_OS_GUSI_SOURCE
#    define MAC_OS_pre_X
#    define NO_SYS_TYPES_H
#   endif
#   define NO_SYS_PARAM_H
#   define NO_CHMOD
#   define NO_SYSLOG
#   undef  DEVRANDOM
#   define GETPID_IS_MEANINGLESS
#  endif
# endif

/********************************************************************
 The Microsoft section
 ********************************************************************/
<<<<<<< HEAD
/* The following is used because of the small stack in some
 * Microsoft operating systems */

#if defined(OPENSSL_SYS_MSDOS) && !defined(OPENSSL_SYSNAME_WIN32)
#  define MS_STATIC	static
#else
=======
/*
 * The following is used because of the small stack in some Microsoft
 * operating systems
 */
# if defined(OPENSSL_SYS_MSDOS) && !defined(OPENSSL_SYSNAME_WIN32)
#  define MS_STATIC     static
# else
>>>>>>> 4ac03295
#  define MS_STATIC
# endif

# if defined(OPENSSL_SYS_WIN32) && !defined(WIN32)
#  define WIN32
# endif
# if defined(OPENSSL_SYS_WINDOWS) && !defined(WINDOWS)
#  define WINDOWS
# endif
# if defined(OPENSSL_SYS_MSDOS) && !defined(MSDOS)
#  define MSDOS
# endif

# if defined(MSDOS) && !defined(GETPID_IS_MEANINGLESS)
#  define GETPID_IS_MEANINGLESS
# endif

# ifdef WIN32
#  define get_last_sys_error()    GetLastError()
#  define clear_sys_error()       SetLastError(0)
#  if !defined(WINNT)
#   define WIN_CONSOLE_BUG
#  endif
# else
#  define get_last_sys_error()    errno
#  define clear_sys_error()       errno=0
# endif

# if defined(WINDOWS)
#  define get_last_socket_error() WSAGetLastError()
#  define clear_socket_error()    WSASetLastError(0)
#  define readsocket(s,b,n)       recv((s),(b),(n),0)
#  define writesocket(s,b,n)      send((s),(b),(n),0)
# elif defined(__DJGPP__)
#  define WATT32
#  define get_last_socket_error() errno
#  define clear_socket_error()    errno=0
#  define closesocket(s)          close_s(s)
#  define readsocket(s,b,n)       read_s(s,b,n)
#  define writesocket(s,b,n)      send(s,b,n,0)
# elif defined(MAC_OS_pre_X)
#  define get_last_socket_error() errno
#  define clear_socket_error()    errno=0
#  define closesocket(s)          MacSocket_close(s)
#  define readsocket(s,b,n)       MacSocket_recv((s),(b),(n),true)
#  define writesocket(s,b,n)      MacSocket_send((s),(b),(n))
# elif defined(OPENSSL_SYS_VMS)
#  define get_last_socket_error() errno
#  define clear_socket_error()    errno=0
#  define ioctlsocket(a,b,c)      ioctl(a,b,c)
#  define closesocket(s)          close(s)
#  define readsocket(s,b,n)       recv((s),(b),(n),0)
#  define writesocket(s,b,n)      send((s),(b),(n),0)
# elif defined(OPENSSL_SYS_VXWORKS)
#  define get_last_socket_error() errno
#  define clear_socket_error()    errno=0
#  define ioctlsocket(a,b,c)          ioctl((a),(b),(int)(c))
#  define closesocket(s)              close(s)
#  define readsocket(s,b,n)           read((s),(b),(n))
#  define writesocket(s,b,n)          write((s),(char *)(b),(n))
# elif defined(OPENSSL_SYS_BEOS_R5)
#  define get_last_socket_error() errno
#  define clear_socket_error()    errno=0
#  define FIONBIO SO_NONBLOCK
#  define ioctlsocket(a,b,c)                setsockopt((a),SOL_SOCKET,(b),(c),sizeof(*(c)))
#  define readsocket(s,b,n)       recv((s),(b),(n),0)
#  define writesocket(s,b,n)      send((s),(b),(n),0)
# elif defined(OPENSSL_SYS_NETWARE)
#  if defined(NETWARE_BSDSOCK)
#   define get_last_socket_error() errno
#   define clear_socket_error()    errno=0
#   define closesocket(s)          close(s)
#   define ioctlsocket(a,b,c)      ioctl(a,b,c)
#   if defined(NETWARE_LIBC)
#    define readsocket(s,b,n)       recv((s),(b),(n),0)
#    define writesocket(s,b,n)      send((s),(b),(n),0)
#   else
#    define readsocket(s,b,n)       recv((s),(char*)(b),(n),0)
#    define writesocket(s,b,n)      send((s),(char*)(b),(n),0)
#   endif
#  else
#   define get_last_socket_error() WSAGetLastError()
#   define clear_socket_error()    WSASetLastError(0)
#   define readsocket(s,b,n)               recv((s),(b),(n),0)
#   define writesocket(s,b,n)              send((s),(b),(n),0)
#  endif
# else
#  define get_last_socket_error() errno
#  define clear_socket_error()    errno=0
#  define ioctlsocket(a,b,c)      ioctl(a,b,c)
#  define closesocket(s)          close(s)
#  define readsocket(s,b,n)       read((s),(b),(n))
#  define writesocket(s,b,n)      write((s),(b),(n))
# endif

# ifdef WIN16                   /* never the case */
#  define MS_CALLBACK   _far _loadds
#  define MS_FAR        _far
# else
#  define MS_CALLBACK
#  define MS_FAR
# endif

# ifdef OPENSSL_NO_STDIO
#  undef OPENSSL_NO_FP_API
#  define OPENSSL_NO_FP_API
# endif

# if (defined(WINDOWS) || defined(MSDOS))

#  ifdef __DJGPP__
#   include <unistd.h>
#   include <sys/stat.h>
#   include <sys/socket.h>
#   include <tcp.h>
#   include <netdb.h>
#   define _setmode setmode
#   define _O_TEXT O_TEXT
#   define _O_BINARY O_BINARY
#   undef DEVRANDOM
#   define DEVRANDOM "/dev/urandom\x24"
#  endif                        /* __DJGPP__ */

#  ifndef S_IFDIR
#   define S_IFDIR     _S_IFDIR
#  endif

#  ifndef S_IFMT
#   define S_IFMT      _S_IFMT
#  endif

#  if !defined(WINNT) && !defined(__DJGPP__)
#   define NO_SYSLOG
#  endif
#  define NO_DIRENT

#  ifdef WINDOWS
#   if !defined(_WIN32_WCE) && !defined(_WIN32_WINNT)
       /*
        * Defining _WIN32_WINNT here in e_os.h implies certain "discipline."
        * Most notably we ought to check for availability of each specific
        * routine with GetProcAddress() and/or guard NT-specific calls with
        * GetVersion() < 0x80000000. One can argue that in latter "or" case
        * we ought to /DELAYLOAD some .DLLs in order to protect ourselves
        * against run-time link errors. This doesn't seem to be necessary,
        * because it turned out that already Windows 95, first non-NT Win32
        * implementation, is equipped with at least NT 3.51 stubs, dummy
        * routines with same name, but which do nothing. Meaning that it's
        * apparently sufficient to guard "vanilla" NT calls with GetVersion
        * alone, while NT 4.0 and above interfaces ought to be linked with
        * GetProcAddress at run-time.
        */
#    define _WIN32_WINNT 0x0400
#   endif
#   if !defined(OPENSSL_NO_SOCK) && (defined(_WIN32_WINNT) || defined(_WIN32_WCE))
       /*
        * Just like defining _WIN32_WINNT including winsock2.h implies
        * certain "discipline" for maintaining [broad] binary compatibility.
        * As long as structures are invariant among Winsock versions,
        * it's sufficient to check for specific Winsock2 API availability
        * at run-time [DSO_global_lookup is recommended]...
        */
#    include <winsock2.h>
#    include <ws2tcpip.h>
       /* yes, they have to be #included prior to <windows.h> */
#   endif
#   include <windows.h>
#   include <stdio.h>
#   include <stddef.h>
#   include <errno.h>
#   if defined(_WIN32_WCE) && !defined(EACCES)
#    define EACCES   13
#   endif
#   include <string.h>
#   ifdef _WIN64
#    define strlen(s) _strlen31(s)
/* cut strings to 2GB */
static __inline unsigned int _strlen31(const char *str)
{
    unsigned int len = 0;
    while (*str && len < 0x80000000U)
        str++, len++;
    return len & 0x7FFFFFFF;
}
#   endif
#   include <malloc.h>
#   if defined(_MSC_VER) && _MSC_VER<=1200 && defined(_MT) && defined(isspace)
       /* compensate for bug in VC6 ctype.h */
#    undef isspace
#    undef isdigit
#    undef isalnum
#    undef isupper
#    undef isxdigit
#   endif
#   if defined(_MSC_VER) && !defined(_WIN32_WCE) && !defined(_DLL) && defined(stdin)
#    if _MSC_VER>=1300 && _MSC_VER<1600
#     undef stdin
#     undef stdout
#     undef stderr
FILE *__iob_func();
#     define stdin  (&__iob_func()[0])
#     define stdout (&__iob_func()[1])
#     define stderr (&__iob_func()[2])
#    elif _MSC_VER<1300 && defined(I_CAN_LIVE_WITH_LNK4049)
#     undef stdin
#     undef stdout
#     undef stderr
         /*
          * pre-1300 has __p__iob(), but it's available only in msvcrt.lib,
          * or in other words with /MD. Declaring implicit import, i.e. with
          * _imp_ prefix, works correctly with all compiler options, but
          * without /MD results in LINK warning LNK4049: 'locally defined
          * symbol "__iob" imported'.
          */
extern FILE *_imp___iob;
#     define stdin  (&_imp___iob[0])
#     define stdout (&_imp___iob[1])
#     define stderr (&_imp___iob[2])
#    endif
#   endif
#  endif
#  include <io.h>
#  include <fcntl.h>

#  ifdef OPENSSL_SYS_WINCE
#   define OPENSSL_NO_POSIX_IO
#  endif

#  if defined (__BORLANDC__)
#   define _setmode setmode
#   define _O_TEXT O_TEXT
#   define _O_BINARY O_BINARY
#   define _int64 __int64
#   define _kbhit kbhit
#  endif
#  if defined (OPENSSL_WINAPP)
#    define EXIT(n) return(n)
#  else
#    define EXIT(n) exit(n)
#  endif
#  define LIST_SEPARATOR_CHAR ';'
#  ifndef X_OK
#   define X_OK        0
#  endif
#  ifndef W_OK
#   define W_OK        2
#  endif
#  ifndef R_OK
#   define R_OK        4
#  endif
#  define OPENSSL_CONF  "openssl.cnf"
#  define SSLEAY_CONF   OPENSSL_CONF
#  define NUL_DEV       "nul"
#  define RFILE         ".rnd"
#  ifdef OPENSSL_SYS_WINCE
#   define DEFAULT_HOME  ""
#  else
#   define DEFAULT_HOME  "C:"
#  endif

/* Avoid Visual Studio 13 GetVersion deprecated problems */
#  if defined(_MSC_VER) && _MSC_VER>=1800
#   define check_winnt() (1)
#   define check_win_minplat(x) (1)
#  else
#   define check_winnt() (GetVersion() < 0x80000000)
#   define check_win_minplat(x) (LOBYTE(LOWORD(GetVersion())) >= (x))
#  endif

# else                          /* The non-microsoft world */

#  ifdef OPENSSL_SYS_VMS
#   define VMS 1
  /*
   * some programs don't include stdlib, so exit() and others give implicit
   * function warnings
   */
#   include <stdlib.h>
#   if defined(__DECC)
#    include <unistd.h>
#   else
#    include <unixlib.h>
#   endif
#   define OPENSSL_CONF        "openssl.cnf"
#   define SSLEAY_CONF         OPENSSL_CONF
#   define RFILE               ".rnd"
#   define LIST_SEPARATOR_CHAR ','
#   define NUL_DEV             "NLA0:"
  /* We don't have any well-defined random devices on VMS, yet... */
#   undef DEVRANDOM
  /*-
     We need to do this since VMS has the following coding on status codes:

     Bits 0-2: status type: 0 = warning, 1 = success, 2 = error, 3 = info ...
               The important thing to know is that odd numbers are considered
               good, while even ones are considered errors.
     Bits 3-15: actual status number
     Bits 16-27: facility number.  0 is considered "unknown"
     Bits 28-31: control bits.  If bit 28 is set, the shell won't try to
                 output the message (which, for random codes, just looks ugly)

     So, what we do here is to change 0 to 1 to get the default success status,
     and everything else is shifted up to fit into the status number field, and
     the status is tagged as an error, which I believe is what is wanted here.
     -- Richard Levitte
  */
#   define EXIT(n)             do { int __VMS_EXIT = n; \
                                     if (__VMS_EXIT == 0) \
                                       __VMS_EXIT = 1; \
                                     else \
                                       __VMS_EXIT = (n << 3) | 2; \
                                     __VMS_EXIT |= 0x10000000; \
                                     exit(__VMS_EXIT); } while(0)
#   define NO_SYS_PARAM_H

#  elif defined(OPENSSL_SYS_NETWARE)
#   include <fcntl.h>
#   include <unistd.h>
#   define NO_SYS_TYPES_H
#   undef  DEVRANDOM
#   ifdef NETWARE_CLIB
#    define getpid GetThreadID
extern int GetThreadID(void);
/* #      include <conio.h> */
extern int kbhit(void);
#   else
#    include <screen.h>
#   endif
#   define NO_SYSLOG
#   define _setmode setmode
#   define _kbhit kbhit
#   define _O_TEXT O_TEXT
#   define _O_BINARY O_BINARY
#   define OPENSSL_CONF   "openssl.cnf"
#   define SSLEAY_CONF    OPENSSL_CONF
#   define RFILE    ".rnd"
#   define LIST_SEPARATOR_CHAR ';'
#   define EXIT(n)  { if (n) printf("ERROR: %d\n", (int)n); exit(n); }

#  else
     /* !defined VMS */
#   ifdef OPENSSL_SYS_MPE
#    define NO_SYS_PARAM_H
#   endif
#   ifdef OPENSSL_UNISTD
#    include OPENSSL_UNISTD
#   else
#    include <unistd.h>
#   endif
#   ifndef NO_SYS_TYPES_H
#    include <sys/types.h>
#   endif
#   if defined(NeXT) || defined(OPENSSL_SYS_NEWS4)
#    define pid_t int           /* pid_t is missing on NEXTSTEP/OPENSTEP
                                 * (unless when compiling with
                                 * -D_POSIX_SOURCE, which doesn't work for
                                 * us) */
#   endif
#   ifdef OPENSSL_SYS_NEWS4     /* setvbuf is missing on mips-sony-bsd */
#    define setvbuf(a, b, c, d) setbuffer((a), (b), (d))
typedef unsigned long clock_t;
#   endif
#   ifdef OPENSSL_SYS_WIN32_CYGWIN
#    include <io.h>
#    include <fcntl.h>
#   endif

#   define OPENSSL_CONF        "openssl.cnf"
#   define SSLEAY_CONF         OPENSSL_CONF
#   define RFILE               ".rnd"
#   define LIST_SEPARATOR_CHAR ':'
#   define NUL_DEV             "/dev/null"
#   define EXIT(n)             exit(n)
#  endif

#  define SSLeay_getpid()       getpid()

# endif

/*************/

# if defined(OPENSSL_NO_SOCK) && !defined(OPENSSL_NO_DGRAM)
#  define OPENSSL_NO_DGRAM
# endif

# ifdef USE_SOCKETS
#  if defined(WINDOWS) || defined(MSDOS)
      /* windows world */

#   ifdef OPENSSL_NO_SOCK
#    define SSLeay_Write(a,b,c)       (-1)
#    define SSLeay_Read(a,b,c)        (-1)
#    define SHUTDOWN(fd)              close(fd)
#    define SHUTDOWN2(fd)             close(fd)
#   elif !defined(__DJGPP__)
#    if defined(_WIN32_WCE) && _WIN32_WCE<410
#     define getservbyname _masked_declaration_getservbyname
#    endif
#    if !defined(IPPROTO_IP)
         /* winsock[2].h was included already? */
#     include <winsock.h>
#    endif
#    ifdef getservbyname
#     undef getservbyname
         /* this is used to be wcecompat/include/winsock_extras.h */
struct servent *PASCAL getservbyname(const char *, const char *);
#    endif

#    ifdef _WIN64
/*
 * Even though sizeof(SOCKET) is 8, it's safe to cast it to int, because
 * the value constitutes an index in per-process table of limited size
 * and not a real pointer.
 */
#     define socket(d,t,p)   ((int)socket(d,t,p))
#     define accept(s,f,l)   ((int)accept(s,f,l))
#    endif
#    define SSLeay_Write(a,b,c)       send((a),(b),(c),0)
#    define SSLeay_Read(a,b,c)        recv((a),(b),(c),0)
#    define SHUTDOWN(fd)              { shutdown((fd),0); closesocket(fd); }
#    define SHUTDOWN2(fd)             { shutdown((fd),2); closesocket(fd); }
#   else
#    define SSLeay_Write(a,b,c)       write_s(a,b,c,0)
#    define SSLeay_Read(a,b,c)        read_s(a,b,c)
#    define SHUTDOWN(fd)              close_s(fd)
#    define SHUTDOWN2(fd)             close_s(fd)
#   endif

#  elif defined(MAC_OS_pre_X)

#   include "MacSocket.h"
#   define SSLeay_Write(a,b,c)         MacSocket_send((a),(b),(c))
#   define SSLeay_Read(a,b,c)          MacSocket_recv((a),(b),(c),true)
#   define SHUTDOWN(fd)                MacSocket_close(fd)
#   define SHUTDOWN2(fd)               MacSocket_close(fd)

#  elif defined(OPENSSL_SYS_NETWARE)
         /*
          * NetWare uses the WinSock2 interfaces by default, but can be
          * configured for BSD
          */
#   if defined(NETWARE_BSDSOCK)
#    include <sys/socket.h>
#    include <netinet/in.h>
#    include <sys/time.h>
#    if defined(NETWARE_CLIB)
#     include <sys/bsdskt.h>
#    else
#     include <sys/select.h>
#    endif
#    define INVALID_SOCKET (int)(~0)
#   else
#    include <novsock2.h>
#   endif
#   define SSLeay_Write(a,b,c)   send((a),(b),(c),0)
#   define SSLeay_Read(a,b,c) recv((a),(b),(c),0)
#   define SHUTDOWN(fd)    { shutdown((fd),0); closesocket(fd); }
#   define SHUTDOWN2(fd)      { shutdown((fd),2); closesocket(fd); }

#  else

#   ifndef NO_SYS_PARAM_H
#    include <sys/param.h>
#   endif
#   ifdef OPENSSL_SYS_VXWORKS
#    include <time.h>
#   elif !defined(OPENSSL_SYS_MPE)
#    include <sys/time.h>       /* Needed under linux for FD_XXX */
#   endif

#   include <netdb.h>
#   if defined(OPENSSL_SYS_VMS_NODECC)
#    include <socket.h>
#    include <in.h>
#    include <inet.h>
#   else
#    include <sys/socket.h>
#    ifdef FILIO_H
#     include <sys/filio.h>     /* Added for FIONBIO under unixware */
#    endif
#    include <netinet/in.h>
#    if !defined(OPENSSL_SYS_BEOS_R5)
#     include <arpa/inet.h>
#    endif
#   endif

#   if defined(NeXT) || defined(_NEXT_SOURCE)
#    include <sys/fcntl.h>
#    include <sys/types.h>
#   endif

#   ifdef OPENSSL_SYS_AIX
#    include <sys/select.h>
#   endif

#   ifdef __QNX__
#    include <sys/select.h>
#   endif

#   if defined(sun)
#    include <sys/filio.h>
#   else
#    ifndef VMS
#     include <sys/ioctl.h>
#    else
         /* ioctl is only in VMS > 7.0 and when socketshr is not used */
#     if !defined(TCPIP_TYPE_SOCKETSHR) && defined(__VMS_VER) && (__VMS_VER > 70000000)
#      include <sys/ioctl.h>
#     endif
#    endif
#   endif

#   ifdef VMS
#    include <unixio.h>
#    if defined(TCPIP_TYPE_SOCKETSHR)
#     include <socketshr.h>
#    endif
#   endif

#   define SSLeay_Read(a,b,c)     read((a),(b),(c))
#   define SSLeay_Write(a,b,c)    write((a),(b),(c))
#   define SHUTDOWN(fd)    { shutdown((fd),0); closesocket((fd)); }
#   define SHUTDOWN2(fd)   { shutdown((fd),2); closesocket((fd)); }
#   ifndef INVALID_SOCKET
#    define INVALID_SOCKET      (-1)
#   endif                       /* INVALID_SOCKET */
#  endif

/*
 * Some IPv6 implementations are broken, disable them in known bad versions.
 */
#  if !defined(OPENSSL_USE_IPV6)
#   if defined(AF_INET6) && !defined(OPENSSL_SYS_BEOS_BONE) && !defined(NETWARE_CLIB)
#    define OPENSSL_USE_IPV6 1
#   else
#    define OPENSSL_USE_IPV6 0
#   endif
#  endif

# endif

# if defined(sun) && !defined(__svr4__) && !defined(__SVR4)
  /* include headers first, so our defines don't break it */
#  include <stdlib.h>
#  include <string.h>
  /* bcopy can handle overlapping moves according to SunOS 4.1.4 manpage */
#  define memmove(s1,s2,n) bcopy((s2),(s1),(n))
#  define strtoul(s,e,b) ((unsigned long int)strtol((s),(e),(b)))
extern char *sys_errlist[];
extern int sys_nerr;
#  define strerror(errnum) \
        (((errnum)<0 || (errnum)>=sys_nerr) ? NULL : sys_errlist[errnum])
  /* Being signed SunOS 4.x memcpy breaks ASN1_OBJECT table lookup */
#  include "crypto/o_str.h"
#  define memcmp OPENSSL_memcmp
# endif

<<<<<<< HEAD
#ifndef OPENSSL_EXIT
# if defined(OPENSSL_WINAPP) || (defined(MONOLITH) && !defined(OPENSSL_C))
#  define OPENSSL_EXIT(n) return(n)
# else
#  define OPENSSL_EXIT(n) do { EXIT(n); return(n); } while(0)
=======
# ifndef OPENSSL_EXIT
#  if defined(MONOLITH) && !defined(OPENSSL_C)
#   define OPENSSL_EXIT(n) return(n)
#  else
#   define OPENSSL_EXIT(n) do { EXIT(n); return(n); } while(0)
#  endif
>>>>>>> 4ac03295
# endif

/***********************************************/

# define DG_GCC_BUG             /* gcc < 2.6.3 on DGUX */

# ifdef sgi
#  define IRIX_CC_BUG           /* all version of IRIX I've tested (4.* 5.*) */
# endif
# ifdef OPENSSL_SYS_SNI
#  define IRIX_CC_BUG           /* CDS++ up to V2.0Bsomething suffered from
                                 * the same bug. */
# endif

# if defined(OPENSSL_SYS_WINDOWS)
#  define strcasecmp _stricmp
#  define strncasecmp _strnicmp
# elif defined(OPENSSL_SYS_VMS)
/* VMS below version 7.0 doesn't have strcasecmp() */
#  include "o_str.h"
#  define strcasecmp OPENSSL_strcasecmp
#  define strncasecmp OPENSSL_strncasecmp
#  define OPENSSL_IMPLEMENTS_strncasecmp
# elif defined(OPENSSL_SYS_OS2) && defined(__EMX__)
#  define strcasecmp stricmp
#  define strncasecmp strnicmp
# elif defined(OPENSSL_SYS_NETWARE)
#  include <string.h>
#  if defined(NETWARE_CLIB)
#   define strcasecmp stricmp
#   define strncasecmp strnicmp
#  endif                        /* NETWARE_CLIB */
# endif

# if defined(OPENSSL_SYS_OS2) && defined(__EMX__)
#  include <io.h>
#  include <fcntl.h>
#  define NO_SYSLOG
# endif

/* vxworks */
# if defined(OPENSSL_SYS_VXWORKS)
#  include <ioLib.h>
#  include <tickLib.h>
#  include <sysLib.h>

#  define TTY_STRUCT int

#  define sleep(a) taskDelay((a) * sysClkRateGet())

#  include <vxWorks.h>
#  include <sockLib.h>
#  include <taskLib.h>

#  define getpid taskIdSelf

/*
 * NOTE: these are implemented by helpers in database app! if the database is
 * not linked, we need to implement them elswhere
 */
struct hostent *gethostbyname(const char *name);
struct hostent *gethostbyaddr(const char *addr, int length, int type);
struct servent *getservbyname(const char *name, const char *proto);

# endif
/* end vxworks */

/* beos */
# if defined(OPENSSL_SYS_BEOS_R5)
#  define SO_ERROR 0
#  define NO_SYS_UN
#  define IPPROTO_IP 0
#  include <OS.h>
# endif

# if !defined(inline) && !defined(__cplusplus)
#  if defined(__STDC_VERSION__) && __STDC_VERSION__>=199901L
   /* do nothing, inline works */
#  elif defined(__GNUC__) && __GNUC__>=2
#   define inline __inline__
#  elif defined(_MSC_VER)
  /*
   * Visual Studio: inline is available in C++ only, however
   * __inline is available for C, see
   * http://msdn.microsoft.com/en-us/library/z8y1yy88.aspx
   */
#   define inline __inline
#  else
#   define inline
#  endif
# endif

#ifdef  __cplusplus
}
#endif

#endif<|MERGE_RESOLUTION|>--- conflicted
+++ resolved
@@ -116,14 +116,6 @@
 /********************************************************************
  The Microsoft section
  ********************************************************************/
-<<<<<<< HEAD
-/* The following is used because of the small stack in some
- * Microsoft operating systems */
-
-#if defined(OPENSSL_SYS_MSDOS) && !defined(OPENSSL_SYSNAME_WIN32)
-#  define MS_STATIC	static
-#else
-=======
 /*
  * The following is used because of the small stack in some Microsoft
  * operating systems
@@ -131,7 +123,6 @@
 # if defined(OPENSSL_SYS_MSDOS) && !defined(OPENSSL_SYSNAME_WIN32)
 #  define MS_STATIC     static
 # else
->>>>>>> 4ac03295
 #  define MS_STATIC
 # endif
 
@@ -689,20 +680,12 @@
 #  define memcmp OPENSSL_memcmp
 # endif
 
-<<<<<<< HEAD
-#ifndef OPENSSL_EXIT
-# if defined(OPENSSL_WINAPP) || (defined(MONOLITH) && !defined(OPENSSL_C))
-#  define OPENSSL_EXIT(n) return(n)
-# else
-#  define OPENSSL_EXIT(n) do { EXIT(n); return(n); } while(0)
-=======
 # ifndef OPENSSL_EXIT
-#  if defined(MONOLITH) && !defined(OPENSSL_C)
+#  if (defined(MONOLITH) && !defined(OPENSSL_C)) || defined(OPENSSL_WINAPP)
 #   define OPENSSL_EXIT(n) return(n)
 #  else
 #   define OPENSSL_EXIT(n) do { EXIT(n); return(n); } while(0)
 #  endif
->>>>>>> 4ac03295
 # endif
 
 /***********************************************/
