--- conflicted
+++ resolved
@@ -427,22 +427,25 @@
 # define         EVP_CTRL_TLS1_1_MULTIBLOCK_DECRYPT      0x1b
 # define         EVP_CTRL_TLS1_1_MULTIBLOCK_MAX_BUFSIZE  0x1c
 
-<<<<<<< HEAD
+# define         EVP_CTRL_SSL3_MASTER_SECRET             0x1d
+
 /* EVP_CTRL_SET_SBOX takes the char* specifying S-boxes */
-# define         EVP_CTRL_SET_SBOX                       0x1d
+# define         EVP_CTRL_SET_SBOX                       0x1e
 /* 
  * EVP_CTRL_SBOX_USED takes a 'size_t' and 'char *', pointing at a
  * pre-allocated buffer with specified size 
  */
-# define         EVP_CTRL_SBOX_USED                      0x1e
+# define         EVP_CTRL_SBOX_USED                      0x1f
 /* EVP_CTRL_KEY_MESH takes 'size_t' number of bytes to mesh the key after, 0 switches meshing off */
-# define         EVP_CTRL_KEY_MESH                       0x1f
-/* EVP_CTRL_BLOCK_PADDING_MODE takes the char* specifying padding mode */
-# define         EVP_CTRL_BLOCK_PADDING_MODE             0x20
-
-=======
-# define         EVP_CTRL_SSL3_MASTER_SECRET             0x1d
->>>>>>> 9446daac
+# define         EVP_CTRL_KEY_MESH                       0x20
+/* EVP_CTRL_BLOCK_PADDING_MODE takes the padding mode */
+# define         EVP_CTRL_BLOCK_PADDING_MODE             0x21
+
+#define EVP_PADDING_PKCS7     1
+#define EVP_PADDING_ISO7816_4 2
+#define EVP_PADDING_ANSI923   3
+#define EVP_PADDING_ISO10126  4
+#define EVP_PADDING_ZERO      5
 
 /* RFC 5246 defines additional data to be 13 bytes in length */
 # define         EVP_AEAD_TLS1_AAD_LEN           13
