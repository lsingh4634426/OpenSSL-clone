#if (defined(_WIN64) || defined(_WIN32_WCE)) && !defined(UNICODE)
# define UNICODE
#endif
#if defined(UNICODE) && !defined(_UNICODE)
# define _UNICODE
#endif
#if defined(_UNICODE) && !defined(UNICODE)
# define UNICODE
#endif

#include <windows.h>
#include <tchar.h>
#include <stdio.h>
#include "uplink.h"
<<<<<<< HEAD
#include <stdlib.h>
void OPENSSL_showfatal(const char *,...);

static TCHAR msg[128];

static void unimplemented (void)
{   OPENSSL_showfatal (sizeof(TCHAR)==sizeof(char)?"%s\n":"%S\n",msg);
#ifdef OPENSSL_WINAPP
    exit(1);
#else
    ExitProcess (1);
#endif
=======
void OPENSSL_showfatal(const char *, ...);

static TCHAR msg[128];

static void unimplemented(void)
{
    OPENSSL_showfatal(sizeof(TCHAR) == sizeof(char) ? "%s\n" : "%S\n", msg);
    ExitProcess(1);
>>>>>>> 4ac03295
}

void OPENSSL_Uplink(volatile void **table, int index)
{
    static HMODULE volatile apphandle = NULL;
    static void **volatile applinktable = NULL;
    int len;
    void (*func) (void) = unimplemented;
    HANDLE h;
    void **p;

    /*
     * Note that the below code is not MT-safe in respect to msg buffer, but
     * what's the worst thing that can happen? Error message might be
     * misleading or corrupted. As error condition is fatal and should never
     * be risen, I accept the risk...
     */
    /*
     * One can argue that I should have used InterlockedExchangePointer or
     * something to update static variables and table[]. Well, store
     * instructions are as atomic as they can get and assigned values are
     * effectively constant... So that volatile qualifier should be
     * sufficient [it prohibits compiler to reorder memory access
     * instructions].
     */
    do {
        len = _sntprintf(msg, sizeof(msg) / sizeof(TCHAR),
                         _T("OPENSSL_Uplink(%p,%02X): "), table, index);
        _tcscpy(msg + len, _T("unimplemented function"));

        if ((h = apphandle) == NULL) {
            if ((h = GetModuleHandle(NULL)) == NULL) {
                apphandle = (HMODULE) - 1;
                _tcscpy(msg + len, _T("no host application"));
                break;
            }
            apphandle = h;
        }
        if ((h = apphandle) == (HMODULE) - 1) /* revalidate */
            break;

        if (applinktable == NULL) {
            void **(*applink) ();

            applink = (void **(*)())GetProcAddress(h, "OPENSSL_Applink");
            if (applink == NULL) {
                apphandle = (HMODULE) - 1;
                _tcscpy(msg + len, _T("no OPENSSL_Applink"));
                break;
            }
            p = (*applink) ();
            if (p == NULL) {
                apphandle = (HMODULE) - 1;
                _tcscpy(msg + len, _T("no ApplinkTable"));
                break;
            }
            applinktable = p;
        } else
            p = applinktable;

        if (index > (int)p[0])
            break;

        if (p[index])
            func = p[index];
    } while (0);

    table[index] = func;
}

#if defined(_MSC_VER) && defined(_M_IX86) && !defined(OPENSSL_NO_INLINE_ASM)
# define LAZY(i)         \
__declspec(naked) static void lazy##i (void) {  \
        _asm    push i                          \
        _asm    push OFFSET OPENSSL_UplinkTable \
        _asm    call OPENSSL_Uplink             \
        _asm    add  esp,8                      \
        _asm    jmp  OPENSSL_UplinkTable+4*i    }

# if APPLINK_MAX>25
#  error "Add more stubs..."
# endif
/* make some in advance... */
LAZY(1) LAZY(2) LAZY(3) LAZY(4) LAZY(5)
    LAZY(6) LAZY(7) LAZY(8) LAZY(9) LAZY(10)
    LAZY(11) LAZY(12) LAZY(13) LAZY(14) LAZY(15)
    LAZY(16) LAZY(17) LAZY(18) LAZY(19) LAZY(20)
    LAZY(21) LAZY(22) LAZY(23) LAZY(24) LAZY(25)
void *OPENSSL_UplinkTable[] = {
    (void *)APPLINK_MAX,
    lazy1, lazy2, lazy3, lazy4, lazy5,
    lazy6, lazy7, lazy8, lazy9, lazy10,
    lazy11, lazy12, lazy13, lazy14, lazy15,
    lazy16, lazy17, lazy18, lazy19, lazy20,
    lazy21, lazy22, lazy23, lazy24, lazy25,
};
#endif

#ifdef SELFTEST
main()
{
    UP_fprintf(UP_stdout, "hello, world!\n");
}
#endif<|MERGE_RESOLUTION|>--- conflicted
+++ resolved
@@ -12,20 +12,7 @@
 #include <tchar.h>
 #include <stdio.h>
 #include "uplink.h"
-<<<<<<< HEAD
 #include <stdlib.h>
-void OPENSSL_showfatal(const char *,...);
-
-static TCHAR msg[128];
-
-static void unimplemented (void)
-{   OPENSSL_showfatal (sizeof(TCHAR)==sizeof(char)?"%s\n":"%S\n",msg);
-#ifdef OPENSSL_WINAPP
-    exit(1);
-#else
-    ExitProcess (1);
-#endif
-=======
 void OPENSSL_showfatal(const char *, ...);
 
 static TCHAR msg[128];
@@ -33,8 +20,11 @@
 static void unimplemented(void)
 {
     OPENSSL_showfatal(sizeof(TCHAR) == sizeof(char) ? "%s\n" : "%S\n", msg);
+#ifdef OPENSSL_WINAPP
+    exit(1);
+#else    
     ExitProcess(1);
->>>>>>> 4ac03295
+#endif
 }
 
 void OPENSSL_Uplink(volatile void **table, int index)
