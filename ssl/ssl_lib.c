/*
 * ! \file ssl/ssl_lib.c \brief Version independent SSL functions.
 */
/* Copyright (C) 1995-1998 Eric Young (eay@cryptsoft.com)
 * All rights reserved.
 *
 * This package is an SSL implementation written
 * by Eric Young (eay@cryptsoft.com).
 * The implementation was written so as to conform with Netscapes SSL.
 *
 * This library is free for commercial and non-commercial use as long as
 * the following conditions are aheared to.  The following conditions
 * apply to all code found in this distribution, be it the RC4, RSA,
 * lhash, DES, etc., code; not just the SSL code.  The SSL documentation
 * included with this distribution is covered by the same copyright terms
 * except that the holder is Tim Hudson (tjh@cryptsoft.com).
 *
 * Copyright remains Eric Young's, and as such any Copyright notices in
 * the code are not to be removed.
 * If this package is used in a product, Eric Young should be given attribution
 * as the author of the parts of the library used.
 * This can be in the form of a textual message at program startup or
 * in documentation (online or textual) provided with the package.
 *
 * Redistribution and use in source and binary forms, with or without
 * modification, are permitted provided that the following conditions
 * are met:
 * 1. Redistributions of source code must retain the copyright
 *    notice, this list of conditions and the following disclaimer.
 * 2. Redistributions in binary form must reproduce the above copyright
 *    notice, this list of conditions and the following disclaimer in the
 *    documentation and/or other materials provided with the distribution.
 * 3. All advertising materials mentioning features or use of this software
 *    must display the following acknowledgement:
 *    "This product includes cryptographic software written by
 *     Eric Young (eay@cryptsoft.com)"
 *    The word 'cryptographic' can be left out if the rouines from the library
 *    being used are not cryptographic related :-).
 * 4. If you include any Windows specific code (or a derivative thereof) from
 *    the apps directory (application code) you must include an acknowledgement:
 *    "This product includes software written by Tim Hudson (tjh@cryptsoft.com)"
 *
 * THIS SOFTWARE IS PROVIDED BY ERIC YOUNG ``AS IS'' AND
 * ANY EXPRESS OR IMPLIED WARRANTIES, INCLUDING, BUT NOT LIMITED TO, THE
 * IMPLIED WARRANTIES OF MERCHANTABILITY AND FITNESS FOR A PARTICULAR PURPOSE
 * ARE DISCLAIMED.  IN NO EVENT SHALL THE AUTHOR OR CONTRIBUTORS BE LIABLE
 * FOR ANY DIRECT, INDIRECT, INCIDENTAL, SPECIAL, EXEMPLARY, OR CONSEQUENTIAL
 * DAMAGES (INCLUDING, BUT NOT LIMITED TO, PROCUREMENT OF SUBSTITUTE GOODS
 * OR SERVICES; LOSS OF USE, DATA, OR PROFITS; OR BUSINESS INTERRUPTION)
 * HOWEVER CAUSED AND ON ANY THEORY OF LIABILITY, WHETHER IN CONTRACT, STRICT
 * LIABILITY, OR TORT (INCLUDING NEGLIGENCE OR OTHERWISE) ARISING IN ANY WAY
 * OUT OF THE USE OF THIS SOFTWARE, EVEN IF ADVISED OF THE POSSIBILITY OF
 * SUCH DAMAGE.
 *
 * The licence and distribution terms for any publically available version or
 * derivative of this code cannot be changed.  i.e. this code cannot simply be
 * copied and put under another distribution licence
 * [including the GNU Public Licence.]
 */
/* ====================================================================
 * Copyright (c) 1998-2007 The OpenSSL Project.  All rights reserved.
 *
 * Redistribution and use in source and binary forms, with or without
 * modification, are permitted provided that the following conditions
 * are met:
 *
 * 1. Redistributions of source code must retain the above copyright
 *    notice, this list of conditions and the following disclaimer.
 *
 * 2. Redistributions in binary form must reproduce the above copyright
 *    notice, this list of conditions and the following disclaimer in
 *    the documentation and/or other materials provided with the
 *    distribution.
 *
 * 3. All advertising materials mentioning features or use of this
 *    software must display the following acknowledgment:
 *    "This product includes software developed by the OpenSSL Project
 *    for use in the OpenSSL Toolkit. (http://www.openssl.org/)"
 *
 * 4. The names "OpenSSL Toolkit" and "OpenSSL Project" must not be used to
 *    endorse or promote products derived from this software without
 *    prior written permission. For written permission, please contact
 *    openssl-core@openssl.org.
 *
 * 5. Products derived from this software may not be called "OpenSSL"
 *    nor may "OpenSSL" appear in their names without prior written
 *    permission of the OpenSSL Project.
 *
 * 6. Redistributions of any form whatsoever must retain the following
 *    acknowledgment:
 *    "This product includes software developed by the OpenSSL Project
 *    for use in the OpenSSL Toolkit (http://www.openssl.org/)"
 *
 * THIS SOFTWARE IS PROVIDED BY THE OpenSSL PROJECT ``AS IS'' AND ANY
 * EXPRESSED OR IMPLIED WARRANTIES, INCLUDING, BUT NOT LIMITED TO, THE
 * IMPLIED WARRANTIES OF MERCHANTABILITY AND FITNESS FOR A PARTICULAR
 * PURPOSE ARE DISCLAIMED.  IN NO EVENT SHALL THE OpenSSL PROJECT OR
 * ITS CONTRIBUTORS BE LIABLE FOR ANY DIRECT, INDIRECT, INCIDENTAL,
 * SPECIAL, EXEMPLARY, OR CONSEQUENTIAL DAMAGES (INCLUDING, BUT
 * NOT LIMITED TO, PROCUREMENT OF SUBSTITUTE GOODS OR SERVICES;
 * LOSS OF USE, DATA, OR PROFITS; OR BUSINESS INTERRUPTION)
 * HOWEVER CAUSED AND ON ANY THEORY OF LIABILITY, WHETHER IN CONTRACT,
 * STRICT LIABILITY, OR TORT (INCLUDING NEGLIGENCE OR OTHERWISE)
 * ARISING IN ANY WAY OUT OF THE USE OF THIS SOFTWARE, EVEN IF ADVISED
 * OF THE POSSIBILITY OF SUCH DAMAGE.
 * ====================================================================
 *
 * This product includes cryptographic software written by Eric Young
 * (eay@cryptsoft.com).  This product includes software written by Tim
 * Hudson (tjh@cryptsoft.com).
 *
 */
/* ====================================================================
 * Copyright 2002 Sun Microsystems, Inc. ALL RIGHTS RESERVED.
 * ECC cipher suite support in OpenSSL originally developed by
 * SUN MICROSYSTEMS, INC., and contributed to the OpenSSL project.
 */
/* ====================================================================
 * Copyright 2005 Nokia. All rights reserved.
 *
 * The portions of the attached software ("Contribution") is developed by
 * Nokia Corporation and is licensed pursuant to the OpenSSL open source
 * license.
 *
 * The Contribution, originally written by Mika Kousa and Pasi Eronen of
 * Nokia Corporation, consists of the "PSK" (Pre-Shared Key) ciphersuites
 * support (see RFC 4279) to OpenSSL.
 *
 * No patent licenses or other rights except those expressly stated in
 * the OpenSSL open source license shall be deemed granted or received
 * expressly, by implication, estoppel, or otherwise.
 *
 * No assurances are provided by Nokia that the Contribution does not
 * infringe the patent or other intellectual property rights of any third
 * party or that the license provides you with all the necessary rights
 * to make use of the Contribution.
 *
 * THE SOFTWARE IS PROVIDED "AS IS" WITHOUT WARRANTY OF ANY KIND. IN
 * ADDITION TO THE DISCLAIMERS INCLUDED IN THE LICENSE, NOKIA
 * SPECIFICALLY DISCLAIMS ANY LIABILITY FOR CLAIMS BROUGHT BY YOU OR ANY
 * OTHER ENTITY BASED ON INFRINGEMENT OF INTELLECTUAL PROPERTY RIGHTS OR
 * OTHERWISE.
 */

#ifdef REF_CHECK
# include <assert.h>
#endif
#include <stdio.h>
#include "ssl_locl.h"
#include <openssl/objects.h>
#include <openssl/lhash.h>
#include <openssl/x509v3.h>
#include <openssl/rand.h>
#include <openssl/ocsp.h>
#ifndef OPENSSL_NO_DH
# include <openssl/dh.h>
#endif
#ifndef OPENSSL_NO_ENGINE
# include <openssl/engine.h>
#endif

const char *SSL_version_str = OPENSSL_VERSION_TEXT;

SSL3_ENC_METHOD ssl3_undef_enc_method = {
    /*
     * evil casts, but these functions are only called if there's a library
     * bug
     */
    (int (*)(SSL *, int))ssl_undefined_function,
    (int (*)(SSL *, unsigned char *, int))ssl_undefined_function,
    ssl_undefined_function,
    (int (*)(SSL *, unsigned char *, unsigned char *, int))
        ssl_undefined_function,
    (int (*)(SSL *, int))ssl_undefined_function,
    (int (*)(SSL *, const char *, int, unsigned char *))
        ssl_undefined_function,
    0,                          /* finish_mac_length */
    (int (*)(SSL *, int, unsigned char *))ssl_undefined_function,
    NULL,                       /* client_finished_label */
    0,                          /* client_finished_label_len */
    NULL,                       /* server_finished_label */
    0,                          /* server_finished_label_len */
    (int (*)(int))ssl_undefined_function,
    (int (*)(SSL *, unsigned char *, size_t, const char *,
             size_t, const unsigned char *, size_t,
             int use_context))ssl_undefined_function,
};

static void clear_ciphers(SSL *s)
{
    /* clear the current cipher */
    ssl_clear_cipher_ctx(s);
    ssl_clear_hash_ctx(&s->read_hash);
    ssl_clear_hash_ctx(&s->write_hash);
}

int SSL_clear(SSL *s)
{
    if (s->method == NULL) {
        SSLerr(SSL_F_SSL_CLEAR, SSL_R_NO_METHOD_SPECIFIED);
        return (0);
    }

    if (ssl_clear_bad_session(s)) {
        SSL_SESSION_free(s->session);
        s->session = NULL;
    }

    s->error = 0;
    s->hit = 0;
    s->shutdown = 0;

    if (s->renegotiate) {
        SSLerr(SSL_F_SSL_CLEAR, ERR_R_INTERNAL_ERROR);
        return 0;
    }

    s->type = 0;

    s->state = SSL_ST_BEFORE | ((s->server) ? SSL_ST_ACCEPT : SSL_ST_CONNECT);

    s->version = s->method->version;
    s->client_version = s->version;
    s->rwstate = SSL_NOTHING;

    BUF_MEM_free(s->init_buf);
    s->init_buf = NULL;
    clear_ciphers(s);
    s->first_packet = 0;

    /*
     * Check to see if we were changed into a different method, if so, revert
     * back if we are not doing session-id reuse.
     */
    if (!s->in_handshake && (s->session == NULL)
        && (s->method != s->ctx->method)) {
        s->method->ssl_free(s);
        s->method = s->ctx->method;
        if (!s->method->ssl_new(s))
            return (0);
    } else
        s->method->ssl_clear(s);

    RECORD_LAYER_clear(&s->rlayer);

    return (1);
}

/** Used to change an SSL_CTXs default SSL method type */
int SSL_CTX_set_ssl_version(SSL_CTX *ctx, const SSL_METHOD *meth)
{
    STACK_OF(SSL_CIPHER) *sk;

    ctx->method = meth;

    sk = ssl_create_cipher_list(ctx->method, &(ctx->cipher_list),
                                &(ctx->cipher_list_by_id),
                                SSL_DEFAULT_CIPHER_LIST, ctx->cert);
    if ((sk == NULL) || (sk_SSL_CIPHER_num(sk) <= 0)) {
        SSLerr(SSL_F_SSL_CTX_SET_SSL_VERSION,
               SSL_R_SSL_LIBRARY_HAS_NO_CIPHERS);
        return (0);
    }
    return (1);
}

SSL *SSL_new(SSL_CTX *ctx)
{
    SSL *s;

    if (ctx == NULL) {
        SSLerr(SSL_F_SSL_NEW, SSL_R_NULL_SSL_CTX);
        return (NULL);
    }
    if (ctx->method == NULL) {
        SSLerr(SSL_F_SSL_NEW, SSL_R_SSL_CTX_HAS_NO_DEFAULT_SSL_VERSION);
        return (NULL);
    }

    s = OPENSSL_malloc(sizeof(*s));
    if (s == NULL)
        goto err;
    memset(s, 0, sizeof(*s));

    RECORD_LAYER_init(&s->rlayer, s);

    s->options = ctx->options;
    s->mode = ctx->mode;
    s->max_cert_list = ctx->max_cert_list;

    /*
     * Earlier library versions used to copy the pointer to the CERT, not
     * its contents; only when setting new parameters for the per-SSL
     * copy, ssl_cert_new would be called (and the direct reference to
     * the per-SSL_CTX settings would be lost, but those still were
     * indirectly accessed for various purposes, and for that reason they
     * used to be known as s->ctx->default_cert). Now we don't look at the
     * SSL_CTX's CERT after having duplicated it once.
     */
    s->cert = ssl_cert_dup(ctx->cert);
    if (s->cert == NULL)
        goto err;

    RECORD_LAYER_set_read_ahead(&s->rlayer, ctx->read_ahead);
    s->msg_callback = ctx->msg_callback;
    s->msg_callback_arg = ctx->msg_callback_arg;
    s->verify_mode = ctx->verify_mode;
    s->not_resumable_session_cb = ctx->not_resumable_session_cb;
    s->sid_ctx_length = ctx->sid_ctx_length;
    OPENSSL_assert(s->sid_ctx_length <= sizeof s->sid_ctx);
    memcpy(&s->sid_ctx, &ctx->sid_ctx, sizeof(s->sid_ctx));
    s->verify_callback = ctx->default_verify_callback;
    s->generate_session_id = ctx->generate_session_id;

    s->param = X509_VERIFY_PARAM_new();
    if (!s->param)
        goto err;
    X509_VERIFY_PARAM_inherit(s->param, ctx->param);
    s->quiet_shutdown = ctx->quiet_shutdown;
    s->max_send_fragment = ctx->max_send_fragment;

    CRYPTO_add(&ctx->references, 1, CRYPTO_LOCK_SSL_CTX);
    s->ctx = ctx;
    s->tlsext_debug_cb = 0;
    s->tlsext_debug_arg = NULL;
    s->tlsext_ticket_expected = 0;
    s->tlsext_status_type = -1;
    s->tlsext_status_expected = 0;
    s->tlsext_ocsp_ids = NULL;
    s->tlsext_ocsp_exts = NULL;
    s->tlsext_ocsp_resp = NULL;
    s->tlsext_ocsp_resplen = -1;
    CRYPTO_add(&ctx->references, 1, CRYPTO_LOCK_SSL_CTX);
    s->initial_ctx = ctx;
# ifndef OPENSSL_NO_EC
    if (ctx->tlsext_ecpointformatlist) {
        s->tlsext_ecpointformatlist =
            BUF_memdup(ctx->tlsext_ecpointformatlist,
                       ctx->tlsext_ecpointformatlist_length);
        if (!s->tlsext_ecpointformatlist)
            goto err;
        s->tlsext_ecpointformatlist_length =
            ctx->tlsext_ecpointformatlist_length;
    }
    if (ctx->tlsext_ellipticcurvelist) {
        s->tlsext_ellipticcurvelist =
            BUF_memdup(ctx->tlsext_ellipticcurvelist,
                       ctx->tlsext_ellipticcurvelist_length);
        if (!s->tlsext_ellipticcurvelist)
            goto err;
        s->tlsext_ellipticcurvelist_length =
            ctx->tlsext_ellipticcurvelist_length;
    }
# endif
# ifndef OPENSSL_NO_NEXTPROTONEG
    s->next_proto_negotiated = NULL;
# endif

    if (s->ctx->alpn_client_proto_list) {
        s->alpn_client_proto_list =
            OPENSSL_malloc(s->ctx->alpn_client_proto_list_len);
        if (s->alpn_client_proto_list == NULL)
            goto err;
        memcpy(s->alpn_client_proto_list, s->ctx->alpn_client_proto_list,
               s->ctx->alpn_client_proto_list_len);
        s->alpn_client_proto_list_len = s->ctx->alpn_client_proto_list_len;
    }

    s->verify_result = X509_V_OK;

    s->method = ctx->method;

    if (!s->method->ssl_new(s))
        goto err;

    s->references = 1;
    s->server = (ctx->method->ssl_accept == ssl_undefined_function) ? 0 : 1;

    if (!SSL_clear(s))
        goto err;

    CRYPTO_new_ex_data(CRYPTO_EX_INDEX_SSL, s, &s->ex_data);

#ifndef OPENSSL_NO_PSK
    s->psk_client_callback = ctx->psk_client_callback;
    s->psk_server_callback = ctx->psk_server_callback;
#endif

    return (s);
 err:
    SSL_free(s);
    SSLerr(SSL_F_SSL_NEW, ERR_R_MALLOC_FAILURE);
    return (NULL);
}

int SSL_CTX_set_session_id_context(SSL_CTX *ctx, const unsigned char *sid_ctx,
                                   unsigned int sid_ctx_len)
{
    if (sid_ctx_len > sizeof ctx->sid_ctx) {
        SSLerr(SSL_F_SSL_CTX_SET_SESSION_ID_CONTEXT,
               SSL_R_SSL_SESSION_ID_CONTEXT_TOO_LONG);
        return 0;
    }
    ctx->sid_ctx_length = sid_ctx_len;
    memcpy(ctx->sid_ctx, sid_ctx, sid_ctx_len);

    return 1;
}

int SSL_set_session_id_context(SSL *ssl, const unsigned char *sid_ctx,
                               unsigned int sid_ctx_len)
{
    if (sid_ctx_len > SSL_MAX_SID_CTX_LENGTH) {
        SSLerr(SSL_F_SSL_SET_SESSION_ID_CONTEXT,
               SSL_R_SSL_SESSION_ID_CONTEXT_TOO_LONG);
        return 0;
    }
    ssl->sid_ctx_length = sid_ctx_len;
    memcpy(ssl->sid_ctx, sid_ctx, sid_ctx_len);

    return 1;
}

int SSL_CTX_set_generate_session_id(SSL_CTX *ctx, GEN_SESSION_CB cb)
{
    CRYPTO_w_lock(CRYPTO_LOCK_SSL_CTX);
    ctx->generate_session_id = cb;
    CRYPTO_w_unlock(CRYPTO_LOCK_SSL_CTX);
    return 1;
}

int SSL_set_generate_session_id(SSL *ssl, GEN_SESSION_CB cb)
{
    CRYPTO_w_lock(CRYPTO_LOCK_SSL);
    ssl->generate_session_id = cb;
    CRYPTO_w_unlock(CRYPTO_LOCK_SSL);
    return 1;
}

int SSL_has_matching_session_id(const SSL *ssl, const unsigned char *id,
                                unsigned int id_len)
{
    /*
     * A quick examination of SSL_SESSION_hash and SSL_SESSION_cmp shows how
     * we can "construct" a session to give us the desired check - ie. to
     * find if there's a session in the hash table that would conflict with
     * any new session built out of this id/id_len and the ssl_version in use
     * by this SSL.
     */
    SSL_SESSION r, *p;

    if (id_len > sizeof r.session_id)
        return 0;

    r.ssl_version = ssl->version;
    r.session_id_length = id_len;
    memcpy(r.session_id, id, id_len);

    CRYPTO_r_lock(CRYPTO_LOCK_SSL_CTX);
    p = lh_SSL_SESSION_retrieve(ssl->ctx->sessions, &r);
    CRYPTO_r_unlock(CRYPTO_LOCK_SSL_CTX);
    return (p != NULL);
}

int SSL_CTX_set_purpose(SSL_CTX *s, int purpose)
{
    return X509_VERIFY_PARAM_set_purpose(s->param, purpose);
}

int SSL_set_purpose(SSL *s, int purpose)
{
    return X509_VERIFY_PARAM_set_purpose(s->param, purpose);
}

int SSL_CTX_set_trust(SSL_CTX *s, int trust)
{
    return X509_VERIFY_PARAM_set_trust(s->param, trust);
}

int SSL_set_trust(SSL *s, int trust)
{
    return X509_VERIFY_PARAM_set_trust(s->param, trust);
}

int SSL_CTX_set1_param(SSL_CTX *ctx, X509_VERIFY_PARAM *vpm)
{
    return X509_VERIFY_PARAM_set1(ctx->param, vpm);
}

int SSL_set1_param(SSL *ssl, X509_VERIFY_PARAM *vpm)
{
    return X509_VERIFY_PARAM_set1(ssl->param, vpm);
}

X509_VERIFY_PARAM *SSL_CTX_get0_param(SSL_CTX *ctx)
{
    return ctx->param;
}

X509_VERIFY_PARAM *SSL_get0_param(SSL *ssl)
{
    return ssl->param;
}

void SSL_certs_clear(SSL *s)
{
    ssl_cert_clear_certs(s->cert);
}

void SSL_free(SSL *s)
{
    int i;

    if (s == NULL)
        return;

    i = CRYPTO_add(&s->references, -1, CRYPTO_LOCK_SSL);
#ifdef REF_PRINT
    REF_PRINT("SSL", s);
#endif
    if (i > 0)
        return;
#ifdef REF_CHECK
    if (i < 0) {
        fprintf(stderr, "SSL_free, bad reference count\n");
        abort();                /* ok */
    }
#endif

    X509_VERIFY_PARAM_free(s->param);
    CRYPTO_free_ex_data(CRYPTO_EX_INDEX_SSL, s, &s->ex_data);

    if (s->bbio != NULL) {
        /* If the buffering BIO is in place, pop it off */
        if (s->bbio == s->wbio) {
            s->wbio = BIO_pop(s->wbio);
        }
        BIO_free(s->bbio);
        s->bbio = NULL;
    }
    BIO_free_all(s->rbio);
    if (s->wbio != s->rbio)
        BIO_free_all(s->wbio);

    BUF_MEM_free(s->init_buf);

    /* add extra stuff */
    sk_SSL_CIPHER_free(s->cipher_list);
    sk_SSL_CIPHER_free(s->cipher_list_by_id);

    /* Make the next call work :-) */
    if (s->session != NULL) {
        ssl_clear_bad_session(s);
        SSL_SESSION_free(s->session);
    }

    clear_ciphers(s);

    ssl_cert_free(s->cert);
    /* Free up if allocated */

    OPENSSL_free(s->tlsext_hostname);
    SSL_CTX_free(s->initial_ctx);
#ifndef OPENSSL_NO_EC
    OPENSSL_free(s->tlsext_ecpointformatlist);
    OPENSSL_free(s->tlsext_ellipticcurvelist);
#endif                         /* OPENSSL_NO_EC */
    sk_X509_EXTENSION_pop_free(s->tlsext_ocsp_exts, X509_EXTENSION_free);
    sk_OCSP_RESPID_pop_free(s->tlsext_ocsp_ids, OCSP_RESPID_free);
    OPENSSL_free(s->tlsext_ocsp_resp);
    OPENSSL_free(s->alpn_client_proto_list);

    sk_X509_NAME_pop_free(s->client_CA, X509_NAME_free);

    if (s->method != NULL)
        s->method->ssl_free(s);

    RECORD_LAYER_release(&s->rlayer);

    SSL_CTX_free(s->ctx);

#if !defined(OPENSSL_NO_NEXTPROTONEG)
    OPENSSL_free(s->next_proto_negotiated);
#endif

#ifndef OPENSSL_NO_SRTP
    sk_SRTP_PROTECTION_PROFILE_free(s->srtp_profiles);
#endif

    OPENSSL_free(s);
}

void SSL_set_rbio(SSL *s, BIO *rbio)
{
    if (s->rbio != rbio)
        BIO_free_all(s->rbio);
    s->rbio = rbio;
}

void SSL_set_wbio(SSL *s, BIO *wbio)
{
    /*
     * If the output buffering BIO is still in place, remove it
     */
    if (s->bbio != NULL) {
        if (s->wbio == s->bbio) {
            s->wbio = s->wbio->next_bio;
            s->bbio->next_bio = NULL;
        }
    }
    if (s->wbio != wbio && s->rbio != s->wbio)
        BIO_free_all(s->wbio);
    s->wbio = wbio;
}

void SSL_set_bio(SSL *s, BIO *rbio, BIO *wbio)
{
    SSL_set_wbio(s, wbio);
    SSL_set_rbio(s, rbio);
}

BIO *SSL_get_rbio(const SSL *s)
{
    return (s->rbio);
}

BIO *SSL_get_wbio(const SSL *s)
{
    return (s->wbio);
}

int SSL_get_fd(const SSL *s)
{
    return (SSL_get_rfd(s));
}

int SSL_get_rfd(const SSL *s)
{
    int ret = -1;
    BIO *b, *r;

    b = SSL_get_rbio(s);
    r = BIO_find_type(b, BIO_TYPE_DESCRIPTOR);
    if (r != NULL)
        BIO_get_fd(r, &ret);
    return (ret);
}

int SSL_get_wfd(const SSL *s)
{
    int ret = -1;
    BIO *b, *r;

    b = SSL_get_wbio(s);
    r = BIO_find_type(b, BIO_TYPE_DESCRIPTOR);
    if (r != NULL)
        BIO_get_fd(r, &ret);
    return (ret);
}

#ifndef OPENSSL_NO_SOCK
int SSL_set_fd(SSL *s, int fd)
{
    int ret = 0;
    BIO *bio = NULL;

    bio = BIO_new(BIO_s_socket());

    if (bio == NULL) {
        SSLerr(SSL_F_SSL_SET_FD, ERR_R_BUF_LIB);
        goto err;
    }
    BIO_set_fd(bio, fd, BIO_NOCLOSE);
    SSL_set_bio(s, bio, bio);
    ret = 1;
 err:
    return (ret);
}

int SSL_set_wfd(SSL *s, int fd)
{
    int ret = 0;
    BIO *bio = NULL;

    if ((s->rbio == NULL) || (BIO_method_type(s->rbio) != BIO_TYPE_SOCKET)
        || ((int)BIO_get_fd(s->rbio, NULL) != fd)) {
        bio = BIO_new(BIO_s_socket());

        if (bio == NULL) {
            SSLerr(SSL_F_SSL_SET_WFD, ERR_R_BUF_LIB);
            goto err;
        }
        BIO_set_fd(bio, fd, BIO_NOCLOSE);
        SSL_set_bio(s, SSL_get_rbio(s), bio);
    } else
        SSL_set_bio(s, SSL_get_rbio(s), SSL_get_rbio(s));
    ret = 1;
 err:
    return (ret);
}

int SSL_set_rfd(SSL *s, int fd)
{
    int ret = 0;
    BIO *bio = NULL;

    if ((s->wbio == NULL) || (BIO_method_type(s->wbio) != BIO_TYPE_SOCKET)
        || ((int)BIO_get_fd(s->wbio, NULL) != fd)) {
        bio = BIO_new(BIO_s_socket());

        if (bio == NULL) {
            SSLerr(SSL_F_SSL_SET_RFD, ERR_R_BUF_LIB);
            goto err;
        }
        BIO_set_fd(bio, fd, BIO_NOCLOSE);
        SSL_set_bio(s, bio, SSL_get_wbio(s));
    } else
        SSL_set_bio(s, SSL_get_wbio(s), SSL_get_wbio(s));
    ret = 1;
 err:
    return (ret);
}
#endif

/* return length of latest Finished message we sent, copy to 'buf' */
size_t SSL_get_finished(const SSL *s, void *buf, size_t count)
{
    size_t ret = 0;

    if (s->s3 != NULL) {
        ret = s->s3->tmp.finish_md_len;
        if (count > ret)
            count = ret;
        memcpy(buf, s->s3->tmp.finish_md, count);
    }
    return ret;
}

/* return length of latest Finished message we expected, copy to 'buf' */
size_t SSL_get_peer_finished(const SSL *s, void *buf, size_t count)
{
    size_t ret = 0;

    if (s->s3 != NULL) {
        ret = s->s3->tmp.peer_finish_md_len;
        if (count > ret)
            count = ret;
        memcpy(buf, s->s3->tmp.peer_finish_md, count);
    }
    return ret;
}

int SSL_get_verify_mode(const SSL *s)
{
    return (s->verify_mode);
}

int SSL_get_verify_depth(const SSL *s)
{
    return X509_VERIFY_PARAM_get_depth(s->param);
}

int (*SSL_get_verify_callback(const SSL *s)) (int, X509_STORE_CTX *) {
    return (s->verify_callback);
}

int SSL_CTX_get_verify_mode(const SSL_CTX *ctx)
{
    return (ctx->verify_mode);
}

int SSL_CTX_get_verify_depth(const SSL_CTX *ctx)
{
    return X509_VERIFY_PARAM_get_depth(ctx->param);
}

int (*SSL_CTX_get_verify_callback(const SSL_CTX *ctx)) (int, X509_STORE_CTX *) {
    return (ctx->default_verify_callback);
}

void SSL_set_verify(SSL *s, int mode,
                    int (*callback) (int ok, X509_STORE_CTX *ctx))
{
    s->verify_mode = mode;
    if (callback != NULL)
        s->verify_callback = callback;
}

void SSL_set_verify_depth(SSL *s, int depth)
{
    X509_VERIFY_PARAM_set_depth(s->param, depth);
}

void SSL_set_read_ahead(SSL *s, int yes)
{
    RECORD_LAYER_set_read_ahead(&s->rlayer, yes);
}

int SSL_get_read_ahead(const SSL *s)
{
    return RECORD_LAYER_get_read_ahead(&s->rlayer);
}

int SSL_pending(const SSL *s)
{
    /*
     * SSL_pending cannot work properly if read-ahead is enabled
     * (SSL_[CTX_]ctrl(..., SSL_CTRL_SET_READ_AHEAD, 1, NULL)), and it is
     * impossible to fix since SSL_pending cannot report errors that may be
     * observed while scanning the new data. (Note that SSL_pending() is
     * often used as a boolean value, so we'd better not return -1.)
     */
    return (s->method->ssl_pending(s));
}

X509 *SSL_get_peer_certificate(const SSL *s)
{
    X509 *r;

    if ((s == NULL) || (s->session == NULL))
        r = NULL;
    else
        r = s->session->peer;

    if (r == NULL)
        return (r);

    CRYPTO_add(&r->references, 1, CRYPTO_LOCK_X509);

    return (r);
}

STACK_OF(X509) *SSL_get_peer_cert_chain(const SSL *s)
{
    STACK_OF(X509) *r;

    if ((s == NULL) || (s->session == NULL))
        r = NULL;
    else
        r = s->session->peer_chain;

    /*
     * If we are a client, cert_chain includes the peer's own certificate; if
     * we are a server, it does not.
     */

    return (r);
}

/*
 * Now in theory, since the calling process own 't' it should be safe to
 * modify.  We need to be able to read f without being hassled
 */
int SSL_copy_session_id(SSL *t, const SSL *f)
{
    /* Do we need to to SSL locking? */
    if (!SSL_set_session(t, SSL_get_session(f))) {
        return 0;
    }

    /*
     * what if we are setup as SSLv2 but want to talk SSLv3 or vice-versa
     */
    if (t->method != f->method) {
        t->method->ssl_free(t); /* cleanup current */
        t->method = f->method;  /* change method */
        t->method->ssl_new(t);  /* setup new */
    }

    CRYPTO_add(&f->cert->references, 1, CRYPTO_LOCK_SSL_CERT);
    ssl_cert_free(t->cert);
    t->cert = f->cert;
    if (!SSL_set_session_id_context(t, f->sid_ctx, f->sid_ctx_length)) {
        return 0;
    }

    return 1;
}

/* Fix this so it checks all the valid key/cert options */
int SSL_CTX_check_private_key(const SSL_CTX *ctx)
{
    if ((ctx == NULL) ||
        (ctx->cert->key->x509 == NULL)) {
        SSLerr(SSL_F_SSL_CTX_CHECK_PRIVATE_KEY,
               SSL_R_NO_CERTIFICATE_ASSIGNED);
        return (0);
    }
    if (ctx->cert->key->privatekey == NULL) {
        SSLerr(SSL_F_SSL_CTX_CHECK_PRIVATE_KEY,
               SSL_R_NO_PRIVATE_KEY_ASSIGNED);
        return (0);
    }
    return (X509_check_private_key
            (ctx->cert->key->x509, ctx->cert->key->privatekey));
}

/* Fix this function so that it takes an optional type parameter */
int SSL_check_private_key(const SSL *ssl)
{
    if (ssl == NULL) {
        SSLerr(SSL_F_SSL_CHECK_PRIVATE_KEY, ERR_R_PASSED_NULL_PARAMETER);
        return (0);
    }
    if (ssl->cert->key->x509 == NULL) {
        SSLerr(SSL_F_SSL_CHECK_PRIVATE_KEY, SSL_R_NO_CERTIFICATE_ASSIGNED);
        return (0);
    }
    if (ssl->cert->key->privatekey == NULL) {
        SSLerr(SSL_F_SSL_CHECK_PRIVATE_KEY, SSL_R_NO_PRIVATE_KEY_ASSIGNED);
        return (0);
    }
    return (X509_check_private_key(ssl->cert->key->x509,
                                   ssl->cert->key->privatekey));
}

int SSL_accept(SSL *s)
{
    if (s->handshake_func == 0)
        /* Not properly initialized yet */
        SSL_set_accept_state(s);

    return (s->method->ssl_accept(s));
}

int SSL_connect(SSL *s)
{
    if (s->handshake_func == 0)
        /* Not properly initialized yet */
        SSL_set_connect_state(s);

    return (s->method->ssl_connect(s));
}

long SSL_get_default_timeout(const SSL *s)
{
    return (s->method->get_timeout());
}

int SSL_read(SSL *s, void *buf, int num)
{
    if (s->handshake_func == 0) {
        SSLerr(SSL_F_SSL_READ, SSL_R_UNINITIALIZED);
        return -1;
    }

    if (s->shutdown & SSL_RECEIVED_SHUTDOWN) {
        s->rwstate = SSL_NOTHING;
        return (0);
    }
    return (s->method->ssl_read(s, buf, num));
}

int SSL_peek(SSL *s, void *buf, int num)
{
    if (s->handshake_func == 0) {
        SSLerr(SSL_F_SSL_PEEK, SSL_R_UNINITIALIZED);
        return -1;
    }

    if (s->shutdown & SSL_RECEIVED_SHUTDOWN) {
        return (0);
    }
    return (s->method->ssl_peek(s, buf, num));
}

int SSL_write(SSL *s, const void *buf, int num)
{
    if (s->handshake_func == 0) {
        SSLerr(SSL_F_SSL_WRITE, SSL_R_UNINITIALIZED);
        return -1;
    }

    if (s->shutdown & SSL_SENT_SHUTDOWN) {
        s->rwstate = SSL_NOTHING;
        SSLerr(SSL_F_SSL_WRITE, SSL_R_PROTOCOL_IS_SHUTDOWN);
        return (-1);
    }
    return (s->method->ssl_write(s, buf, num));
}

int SSL_shutdown(SSL *s)
{
    /*
     * Note that this function behaves differently from what one might
     * expect.  Return values are 0 for no success (yet), 1 for success; but
     * calling it once is usually not enough, even if blocking I/O is used
     * (see ssl3_shutdown).
     */

    if (s->handshake_func == 0) {
        SSLerr(SSL_F_SSL_SHUTDOWN, SSL_R_UNINITIALIZED);
        return -1;
    }

    if ((s != NULL) && !SSL_in_init(s))
        return (s->method->ssl_shutdown(s));
    else
        return (1);
}

int SSL_renegotiate(SSL *s)
{
    if (s->renegotiate == 0)
        s->renegotiate = 1;

    s->new_session = 1;

    return (s->method->ssl_renegotiate(s));
}

int SSL_renegotiate_abbreviated(SSL *s)
{
    if (s->renegotiate == 0)
        s->renegotiate = 1;

    s->new_session = 0;

    return (s->method->ssl_renegotiate(s));
}

int SSL_renegotiate_pending(SSL *s)
{
    /*
     * becomes true when negotiation is requested; false again once a
     * handshake has finished
     */
    return (s->renegotiate != 0);
}

long SSL_ctrl(SSL *s, int cmd, long larg, void *parg)
{
    long l;

    switch (cmd) {
    case SSL_CTRL_GET_READ_AHEAD:
        return (RECORD_LAYER_get_read_ahead(&s->rlayer));
    case SSL_CTRL_SET_READ_AHEAD:
        l = RECORD_LAYER_get_read_ahead(&s->rlayer);
        RECORD_LAYER_set_read_ahead(&s->rlayer, larg);
        return (l);

    case SSL_CTRL_SET_MSG_CALLBACK_ARG:
        s->msg_callback_arg = parg;
        return 1;

    case SSL_CTRL_OPTIONS:
        return (s->options |= larg);
    case SSL_CTRL_CLEAR_OPTIONS:
        return (s->options &= ~larg);
    case SSL_CTRL_MODE:
        return (s->mode |= larg);
    case SSL_CTRL_CLEAR_MODE:
        return (s->mode &= ~larg);
    case SSL_CTRL_GET_MAX_CERT_LIST:
        return (s->max_cert_list);
    case SSL_CTRL_SET_MAX_CERT_LIST:
        l = s->max_cert_list;
        s->max_cert_list = larg;
        return (l);
    case SSL_CTRL_SET_MAX_SEND_FRAGMENT:
        if (larg < 512 || larg > SSL3_RT_MAX_PLAIN_LENGTH)
            return 0;
        s->max_send_fragment = larg;
        return 1;
    case SSL_CTRL_GET_RI_SUPPORT:
        if (s->s3)
            return s->s3->send_connection_binding;
        else
            return 0;
    case SSL_CTRL_CERT_FLAGS:
        return (s->cert->cert_flags |= larg);
    case SSL_CTRL_CLEAR_CERT_FLAGS:
        return (s->cert->cert_flags &= ~larg);

    case SSL_CTRL_GET_RAW_CIPHERLIST:
        if (parg) {
            if (s->s3->tmp.ciphers_raw == NULL)
                return 0;
            *(unsigned char **)parg = s->s3->tmp.ciphers_raw;
            return (int)s->s3->tmp.ciphers_rawlen;
        } else
            return ssl_put_cipher_by_char(s, NULL, NULL);
    case SSL_CTRL_GET_EXTMS_SUPPORT:
        if (!s->session || SSL_in_init(s) || s->in_handshake)
		return -1;
	if (s->session->flags & SSL_SESS_FLAG_EXTMS)
            return 1;
        else
            return 0;
    default:
        return (s->method->ssl_ctrl(s, cmd, larg, parg));
    }
}

long SSL_callback_ctrl(SSL *s, int cmd, void (*fp) (void))
{
    switch (cmd) {
    case SSL_CTRL_SET_MSG_CALLBACK:
        s->msg_callback = (void (*)
                           (int write_p, int version, int content_type,
                            const void *buf, size_t len, SSL *ssl,
                            void *arg))(fp);
        return 1;

    default:
        return (s->method->ssl_callback_ctrl(s, cmd, fp));
    }
}

LHASH_OF(SSL_SESSION) *SSL_CTX_sessions(SSL_CTX *ctx)
{
    return ctx->sessions;
}

long SSL_CTX_ctrl(SSL_CTX *ctx, int cmd, long larg, void *parg)
{
    long l;
    /* For some cases with ctx == NULL perform syntax checks */
    if (ctx == NULL) {
        switch (cmd) {
#ifndef OPENSSL_NO_EC
        case SSL_CTRL_SET_CURVES_LIST:
            return tls1_set_curves_list(NULL, NULL, parg);
#endif
        case SSL_CTRL_SET_SIGALGS_LIST:
        case SSL_CTRL_SET_CLIENT_SIGALGS_LIST:
            return tls1_set_sigalgs_list(NULL, parg, 0);
        default:
            return 0;
        }
    }

    switch (cmd) {
    case SSL_CTRL_GET_READ_AHEAD:
        return (ctx->read_ahead);
    case SSL_CTRL_SET_READ_AHEAD:
        l = ctx->read_ahead;
        ctx->read_ahead = larg;
        return (l);

    case SSL_CTRL_SET_MSG_CALLBACK_ARG:
        ctx->msg_callback_arg = parg;
        return 1;

    case SSL_CTRL_GET_MAX_CERT_LIST:
        return (ctx->max_cert_list);
    case SSL_CTRL_SET_MAX_CERT_LIST:
        l = ctx->max_cert_list;
        ctx->max_cert_list = larg;
        return (l);

    case SSL_CTRL_SET_SESS_CACHE_SIZE:
        l = ctx->session_cache_size;
        ctx->session_cache_size = larg;
        return (l);
    case SSL_CTRL_GET_SESS_CACHE_SIZE:
        return (ctx->session_cache_size);
    case SSL_CTRL_SET_SESS_CACHE_MODE:
        l = ctx->session_cache_mode;
        ctx->session_cache_mode = larg;
        return (l);
    case SSL_CTRL_GET_SESS_CACHE_MODE:
        return (ctx->session_cache_mode);

    case SSL_CTRL_SESS_NUMBER:
        return (lh_SSL_SESSION_num_items(ctx->sessions));
    case SSL_CTRL_SESS_CONNECT:
        return (ctx->stats.sess_connect);
    case SSL_CTRL_SESS_CONNECT_GOOD:
        return (ctx->stats.sess_connect_good);
    case SSL_CTRL_SESS_CONNECT_RENEGOTIATE:
        return (ctx->stats.sess_connect_renegotiate);
    case SSL_CTRL_SESS_ACCEPT:
        return (ctx->stats.sess_accept);
    case SSL_CTRL_SESS_ACCEPT_GOOD:
        return (ctx->stats.sess_accept_good);
    case SSL_CTRL_SESS_ACCEPT_RENEGOTIATE:
        return (ctx->stats.sess_accept_renegotiate);
    case SSL_CTRL_SESS_HIT:
        return (ctx->stats.sess_hit);
    case SSL_CTRL_SESS_CB_HIT:
        return (ctx->stats.sess_cb_hit);
    case SSL_CTRL_SESS_MISSES:
        return (ctx->stats.sess_miss);
    case SSL_CTRL_SESS_TIMEOUTS:
        return (ctx->stats.sess_timeout);
    case SSL_CTRL_SESS_CACHE_FULL:
        return (ctx->stats.sess_cache_full);
    case SSL_CTRL_OPTIONS:
        return (ctx->options |= larg);
    case SSL_CTRL_CLEAR_OPTIONS:
        return (ctx->options &= ~larg);
    case SSL_CTRL_MODE:
        return (ctx->mode |= larg);
    case SSL_CTRL_CLEAR_MODE:
        return (ctx->mode &= ~larg);
    case SSL_CTRL_SET_MAX_SEND_FRAGMENT:
        if (larg < 512 || larg > SSL3_RT_MAX_PLAIN_LENGTH)
            return 0;
        ctx->max_send_fragment = larg;
        return 1;
    case SSL_CTRL_CERT_FLAGS:
        return (ctx->cert->cert_flags |= larg);
    case SSL_CTRL_CLEAR_CERT_FLAGS:
        return (ctx->cert->cert_flags &= ~larg);
    default:
        return (ctx->method->ssl_ctx_ctrl(ctx, cmd, larg, parg));
    }
}

long SSL_CTX_callback_ctrl(SSL_CTX *ctx, int cmd, void (*fp) (void))
{
    switch (cmd) {
    case SSL_CTRL_SET_MSG_CALLBACK:
        ctx->msg_callback = (void (*)
                             (int write_p, int version, int content_type,
                              const void *buf, size_t len, SSL *ssl,
                              void *arg))(fp);
        return 1;

    default:
        return (ctx->method->ssl_ctx_callback_ctrl(ctx, cmd, fp));
    }
}

int ssl_cipher_id_cmp(const SSL_CIPHER *a, const SSL_CIPHER *b)
{
    long l;

    l = a->id - b->id;
    if (l == 0L)
        return (0);
    else
        return ((l > 0) ? 1 : -1);
}

int ssl_cipher_ptr_id_cmp(const SSL_CIPHER *const *ap,
                          const SSL_CIPHER *const *bp)
{
    long l;

    l = (*ap)->id - (*bp)->id;
    if (l == 0L)
        return (0);
    else
        return ((l > 0) ? 1 : -1);
}

/** return a STACK of the ciphers available for the SSL and in order of
 * preference */
STACK_OF(SSL_CIPHER) *SSL_get_ciphers(const SSL *s)
{
    if (s != NULL) {
        if (s->cipher_list != NULL) {
            return (s->cipher_list);
        } else if ((s->ctx != NULL) && (s->ctx->cipher_list != NULL)) {
            return (s->ctx->cipher_list);
        }
    }
    return (NULL);
}

STACK_OF(SSL_CIPHER) *SSL_get_client_ciphers(const SSL *s)
{
    if ((s == NULL) || (s->session == NULL) || !s->server)
        return NULL;
    return s->session->ciphers;
}

STACK_OF(SSL_CIPHER) *SSL_get1_supported_ciphers(SSL *s)
{
    STACK_OF(SSL_CIPHER) *sk = NULL, *ciphers;
    int i;
    ciphers = SSL_get_ciphers(s);
    if (!ciphers)
        return NULL;
    ssl_set_client_disabled(s);
    for (i = 0; i < sk_SSL_CIPHER_num(ciphers); i++) {
        const SSL_CIPHER *c = sk_SSL_CIPHER_value(ciphers, i);
        if (!ssl_cipher_disabled(s, c, SSL_SECOP_CIPHER_SUPPORTED)) {
            if (!sk)
                sk = sk_SSL_CIPHER_new_null();
            if (!sk)
                return NULL;
            if (!sk_SSL_CIPHER_push(sk, c)) {
                sk_SSL_CIPHER_free(sk);
                return NULL;
            }
        }
    }
    return sk;
}

/** return a STACK of the ciphers available for the SSL and in order of
 * algorithm id */
STACK_OF(SSL_CIPHER) *ssl_get_ciphers_by_id(SSL *s)
{
    if (s != NULL) {
        if (s->cipher_list_by_id != NULL) {
            return (s->cipher_list_by_id);
        } else if ((s->ctx != NULL) && (s->ctx->cipher_list_by_id != NULL)) {
            return (s->ctx->cipher_list_by_id);
        }
    }
    return (NULL);
}

/** The old interface to get the same thing as SSL_get_ciphers() */
const char *SSL_get_cipher_list(const SSL *s, int n)
{
    SSL_CIPHER *c;
    STACK_OF(SSL_CIPHER) *sk;

    if (s == NULL)
        return (NULL);
    sk = SSL_get_ciphers(s);
    if ((sk == NULL) || (sk_SSL_CIPHER_num(sk) <= n))
        return (NULL);
    c = sk_SSL_CIPHER_value(sk, n);
    if (c == NULL)
        return (NULL);
    return (c->name);
}

/** specify the ciphers to be used by default by the SSL_CTX */
int SSL_CTX_set_cipher_list(SSL_CTX *ctx, const char *str)
{
    STACK_OF(SSL_CIPHER) *sk;

    sk = ssl_create_cipher_list(ctx->method, &ctx->cipher_list,
                                &ctx->cipher_list_by_id, str, ctx->cert);
    /*
     * ssl_create_cipher_list may return an empty stack if it was unable to
     * find a cipher matching the given rule string (for example if the rule
     * string specifies a cipher which has been disabled). This is not an
     * error as far as ssl_create_cipher_list is concerned, and hence
     * ctx->cipher_list and ctx->cipher_list_by_id has been updated.
     */
    if (sk == NULL)
        return 0;
    else if (sk_SSL_CIPHER_num(sk) == 0) {
        SSLerr(SSL_F_SSL_CTX_SET_CIPHER_LIST, SSL_R_NO_CIPHER_MATCH);
        return 0;
    }
    return 1;
}

/** specify the ciphers to be used by the SSL */
int SSL_set_cipher_list(SSL *s, const char *str)
{
    STACK_OF(SSL_CIPHER) *sk;

    sk = ssl_create_cipher_list(s->ctx->method, &s->cipher_list,
                                &s->cipher_list_by_id, str, s->cert);
    /* see comment in SSL_CTX_set_cipher_list */
    if (sk == NULL)
        return 0;
    else if (sk_SSL_CIPHER_num(sk) == 0) {
        SSLerr(SSL_F_SSL_SET_CIPHER_LIST, SSL_R_NO_CIPHER_MATCH);
        return 0;
    }
    return 1;
}

/* works well for SSLv2, not so good for SSLv3 */
char *SSL_get_shared_ciphers(const SSL *s, char *buf, int len)
{
    char *p;
    STACK_OF(SSL_CIPHER) *sk;
    SSL_CIPHER *c;
    int i;

    if ((s->session == NULL) || (s->session->ciphers == NULL) || (len < 2))
        return (NULL);

    p = buf;
    sk = s->session->ciphers;

    if (sk_SSL_CIPHER_num(sk) == 0)
        return NULL;

    for (i = 0; i < sk_SSL_CIPHER_num(sk); i++) {
        int n;

        c = sk_SSL_CIPHER_value(sk, i);
        n = strlen(c->name);
        if (n + 1 > len) {
            if (p != buf)
                --p;
            *p = '\0';
            return buf;
        }
        strcpy(p, c->name);
        p += n;
        *(p++) = ':';
        len -= n + 1;
    }
    p[-1] = '\0';
    return (buf);
}

<<<<<<< HEAD
int ssl_cipher_list_to_bytes(SSL *s, STACK_OF(SSL_CIPHER) *sk,
                             unsigned char *p,
                             int (*put_cb) (const SSL_CIPHER *,
                                            unsigned char *))
{
    int i, j = 0;
    SSL_CIPHER *c;
    unsigned char *q;
    int empty_reneg_info_scsv = !s->renegotiate;
    /* Set disabled masks for this session */
    ssl_set_client_disabled(s);

    if (sk == NULL)
        return (0);
    q = p;
    if (put_cb == NULL)
        put_cb = s->method->put_cipher_by_char;

    for (i = 0; i < sk_SSL_CIPHER_num(sk); i++) {
        c = sk_SSL_CIPHER_value(sk, i);
        /* Skip disabled ciphers */
        if (ssl_cipher_disabled(s, c, SSL_SECOP_CIPHER_SUPPORTED))
            continue;
#ifdef OPENSSL_SSL_DEBUG_BROKEN_PROTOCOL
        if (c->id == SSL3_CK_SCSV) {
            if (!empty_reneg_info_scsv)
                continue;
            else
                empty_reneg_info_scsv = 0;
        }
#endif
        j = put_cb(c, p);
        p += j;
    }
    /*
     * If p == q, no ciphers; caller indicates an error. Otherwise, add
     * applicable SCSVs.
     */
    if (p != q) {
        if (empty_reneg_info_scsv) {
            static SSL_CIPHER scsv = {
                0, NULL, SSL3_CK_SCSV, 0, 0, 0, 0, 0, 0, 0, 0, 0
            };
            j = put_cb(&scsv, p);
            p += j;
#ifdef OPENSSL_RI_DEBUG
            fprintf(stderr,
                    "TLS_EMPTY_RENEGOTIATION_INFO_SCSV sent by client\n");
#endif
        }
        if (s->mode & SSL_MODE_SEND_FALLBACK_SCSV) {
            static SSL_CIPHER scsv = {
                0, NULL, SSL3_CK_FALLBACK_SCSV, 0, 0, 0, 0, 0, 0, 0, 0, 0
            };
            j = put_cb(&scsv, p);
            p += j;
        }
    }

    return (p - q);
}

STACK_OF(SSL_CIPHER) *ssl_bytes_to_cipher_list(SSL *s, unsigned char *p,
                                               int num,
                                               STACK_OF(SSL_CIPHER) **skp)
{
    const SSL_CIPHER *c;
    STACK_OF(SSL_CIPHER) *sk;
    int i, n;

    if (s->s3)
        s->s3->send_connection_binding = 0;

    n = ssl_put_cipher_by_char(s, NULL, NULL);
    if (n == 0 || (num % n) != 0) {
        SSLerr(SSL_F_SSL_BYTES_TO_CIPHER_LIST,
               SSL_R_ERROR_IN_RECEIVED_CIPHER_LIST);
        return (NULL);
    }
    if ((skp == NULL) || (*skp == NULL))
        {
        sk = sk_SSL_CIPHER_new_null(); /* change perhaps later */
        if(sk == NULL)
            return NULL;
        }
    else {
        sk = *skp;
        sk_SSL_CIPHER_zero(sk);
    }

    OPENSSL_free(s->cert->ciphers_raw);
    s->cert->ciphers_raw = BUF_memdup(p, num);
    if (s->cert->ciphers_raw == NULL) {
        SSLerr(SSL_F_SSL_BYTES_TO_CIPHER_LIST, ERR_R_MALLOC_FAILURE);
        goto err;
    }
    s->cert->ciphers_rawlen = (size_t)num;

    for (i = 0; i < num; i += n) {
        /* Check for TLS_EMPTY_RENEGOTIATION_INFO_SCSV */
        if (s->s3 && (n != 3 || !p[0]) &&
            (p[n - 2] == ((SSL3_CK_SCSV >> 8) & 0xff)) &&
            (p[n - 1] == (SSL3_CK_SCSV & 0xff))) {
            /* SCSV fatal if renegotiating */
            if (s->renegotiate) {
                SSLerr(SSL_F_SSL_BYTES_TO_CIPHER_LIST,
                       SSL_R_SCSV_RECEIVED_WHEN_RENEGOTIATING);
                ssl3_send_alert(s, SSL3_AL_FATAL, SSL_AD_HANDSHAKE_FAILURE);
                goto err;
            }
            s->s3->send_connection_binding = 1;
            p += n;
#ifdef OPENSSL_RI_DEBUG
            fprintf(stderr, "SCSV received by server\n");
#endif
            continue;
        }

        /* Check for TLS_FALLBACK_SCSV */
        if ((n != 3 || !p[0]) &&
            (p[n - 2] == ((SSL3_CK_FALLBACK_SCSV >> 8) & 0xff)) &&
            (p[n - 1] == (SSL3_CK_FALLBACK_SCSV & 0xff))) {
            /*
             * The SCSV indicates that the client previously tried a higher
             * version. Fail if the current version is an unexpected
             * downgrade.
             */
            if (!SSL_ctrl(s, SSL_CTRL_CHECK_PROTO_VERSION, 0, NULL)) {
                SSLerr(SSL_F_SSL_BYTES_TO_CIPHER_LIST,
                       SSL_R_INAPPROPRIATE_FALLBACK);
                if (s->s3)
                    ssl3_send_alert(s, SSL3_AL_FATAL,
                                    SSL_AD_INAPPROPRIATE_FALLBACK);
                goto err;
            }
            p += n;
            continue;
        }

        c = ssl_get_cipher_by_char(s, p);
        p += n;
        if (c != NULL) {
            if (!sk_SSL_CIPHER_push(sk, c)) {
                SSLerr(SSL_F_SSL_BYTES_TO_CIPHER_LIST, ERR_R_MALLOC_FAILURE);
                goto err;
            }
        }
    }

    if (skp != NULL)
        *skp = sk;
    return (sk);
 err:
    if ((skp == NULL) || (*skp == NULL))
        sk_SSL_CIPHER_free(sk);
    return (NULL);
}

#ifndef OPENSSL_NO_TLSEXT
=======
>>>>>>> 9b86974e
/** return a servername extension value if provided in Client Hello, or NULL.
 * So far, only host_name types are defined (RFC 3546).
 */

const char *SSL_get_servername(const SSL *s, const int type)
{
    if (type != TLSEXT_NAMETYPE_host_name)
        return NULL;

    return s->session && !s->tlsext_hostname ?
        s->session->tlsext_hostname : s->tlsext_hostname;
}

int SSL_get_servername_type(const SSL *s)
{
    if (s->session
        && (!s->tlsext_hostname ? s->session->
            tlsext_hostname : s->tlsext_hostname))
        return TLSEXT_NAMETYPE_host_name;
    return -1;
}

/*
 * SSL_select_next_proto implements the standard protocol selection. It is
 * expected that this function is called from the callback set by
 * SSL_CTX_set_next_proto_select_cb. The protocol data is assumed to be a
 * vector of 8-bit, length prefixed byte strings. The length byte itself is
 * not included in the length. A byte string of length 0 is invalid. No byte
 * string may be truncated. The current, but experimental algorithm for
 * selecting the protocol is: 1) If the server doesn't support NPN then this
 * is indicated to the callback. In this case, the client application has to
 * abort the connection or have a default application level protocol. 2) If
 * the server supports NPN, but advertises an empty list then the client
 * selects the first protcol in its list, but indicates via the API that this
 * fallback case was enacted. 3) Otherwise, the client finds the first
 * protocol in the server's list that it supports and selects this protocol.
 * This is because it's assumed that the server has better information about
 * which protocol a client should use. 4) If the client doesn't support any
 * of the server's advertised protocols, then this is treated the same as
 * case 2. It returns either OPENSSL_NPN_NEGOTIATED if a common protocol was
 * found, or OPENSSL_NPN_NO_OVERLAP if the fallback case was reached.
 */
int SSL_select_next_proto(unsigned char **out, unsigned char *outlen,
                          const unsigned char *server,
                          unsigned int server_len,
                          const unsigned char *client,
                          unsigned int client_len)
{
    unsigned int i, j;
    const unsigned char *result;
    int status = OPENSSL_NPN_UNSUPPORTED;

    /*
     * For each protocol in server preference order, see if we support it.
     */
    for (i = 0; i < server_len;) {
        for (j = 0; j < client_len;) {
            if (server[i] == client[j] &&
                memcmp(&server[i + 1], &client[j + 1], server[i]) == 0) {
                /* We found a match */
                result = &server[i];
                status = OPENSSL_NPN_NEGOTIATED;
                goto found;
            }
            j += client[j];
            j++;
        }
        i += server[i];
        i++;
    }

    /* There's no overlap between our protocols and the server's list. */
    result = client;
    status = OPENSSL_NPN_NO_OVERLAP;

 found:
    *out = (unsigned char *)result + 1;
    *outlen = result[0];
    return status;
}

#ifndef OPENSSL_NO_NEXTPROTONEG
/*
 * SSL_get0_next_proto_negotiated sets *data and *len to point to the
 * client's requested protocol for this connection and returns 0. If the
 * client didn't request any protocol, then *data is set to NULL. Note that
 * the client can request any protocol it chooses. The value returned from
 * this function need not be a member of the list of supported protocols
 * provided by the callback.
 */
void SSL_get0_next_proto_negotiated(const SSL *s, const unsigned char **data,
                                    unsigned *len)
{
    *data = s->next_proto_negotiated;
    if (!*data) {
        *len = 0;
    } else {
        *len = s->next_proto_negotiated_len;
    }
}

/*
 * SSL_CTX_set_next_protos_advertised_cb sets a callback that is called when
 * a TLS server needs a list of supported protocols for Next Protocol
 * Negotiation. The returned list must be in wire format.  The list is
 * returned by setting |out| to point to it and |outlen| to its length. This
 * memory will not be modified, but one should assume that the SSL* keeps a
 * reference to it. The callback should return SSL_TLSEXT_ERR_OK if it
 * wishes to advertise. Otherwise, no such extension will be included in the
 * ServerHello.
 */
void SSL_CTX_set_next_protos_advertised_cb(SSL_CTX *ctx,
                                           int (*cb) (SSL *ssl,
                                                      const unsigned char
                                                      **out,
                                                      unsigned int *outlen,
                                                      void *arg), void *arg)
{
    ctx->next_protos_advertised_cb = cb;
    ctx->next_protos_advertised_cb_arg = arg;
}

/*
 * SSL_CTX_set_next_proto_select_cb sets a callback that is called when a
 * client needs to select a protocol from the server's provided list. |out|
 * must be set to point to the selected protocol (which may be within |in|).
 * The length of the protocol name must be written into |outlen|. The
 * server's advertised protocols are provided in |in| and |inlen|. The
 * callback can assume that |in| is syntactically valid. The client must
 * select a protocol. It is fatal to the connection if this callback returns
 * a value other than SSL_TLSEXT_ERR_OK.
 */
void SSL_CTX_set_next_proto_select_cb(SSL_CTX *ctx,
                                      int (*cb) (SSL *s, unsigned char **out,
                                                 unsigned char *outlen,
                                                 const unsigned char *in,
                                                 unsigned int inlen,
                                                 void *arg), void *arg)
{
    ctx->next_proto_select_cb = cb;
    ctx->next_proto_select_cb_arg = arg;
}
#endif

/*
 * SSL_CTX_set_alpn_protos sets the ALPN protocol list on |ctx| to |protos|.
 * |protos| must be in wire-format (i.e. a series of non-empty, 8-bit
 * length-prefixed strings). Returns 0 on success.
 */
int SSL_CTX_set_alpn_protos(SSL_CTX *ctx, const unsigned char *protos,
                            unsigned protos_len)
{
    OPENSSL_free(ctx->alpn_client_proto_list);
    ctx->alpn_client_proto_list = OPENSSL_malloc(protos_len);
    if (!ctx->alpn_client_proto_list)
        return 1;
    memcpy(ctx->alpn_client_proto_list, protos, protos_len);
    ctx->alpn_client_proto_list_len = protos_len;

    return 0;
}

/*
 * SSL_set_alpn_protos sets the ALPN protocol list on |ssl| to |protos|.
 * |protos| must be in wire-format (i.e. a series of non-empty, 8-bit
 * length-prefixed strings). Returns 0 on success.
 */
int SSL_set_alpn_protos(SSL *ssl, const unsigned char *protos,
                        unsigned protos_len)
{
    OPENSSL_free(ssl->alpn_client_proto_list);
    ssl->alpn_client_proto_list = OPENSSL_malloc(protos_len);
    if (!ssl->alpn_client_proto_list)
        return 1;
    memcpy(ssl->alpn_client_proto_list, protos, protos_len);
    ssl->alpn_client_proto_list_len = protos_len;

    return 0;
}

/*
 * SSL_CTX_set_alpn_select_cb sets a callback function on |ctx| that is
 * called during ClientHello processing in order to select an ALPN protocol
 * from the client's list of offered protocols.
 */
void SSL_CTX_set_alpn_select_cb(SSL_CTX *ctx,
                                int (*cb) (SSL *ssl,
                                           const unsigned char **out,
                                           unsigned char *outlen,
                                           const unsigned char *in,
                                           unsigned int inlen,
                                           void *arg), void *arg)
{
    ctx->alpn_select_cb = cb;
    ctx->alpn_select_cb_arg = arg;
}

/*
 * SSL_get0_alpn_selected gets the selected ALPN protocol (if any) from
 * |ssl|. On return it sets |*data| to point to |*len| bytes of protocol name
 * (not including the leading length-prefix byte). If the server didn't
 * respond with a negotiated protocol then |*len| will be zero.
 */
void SSL_get0_alpn_selected(const SSL *ssl, const unsigned char **data,
                            unsigned *len)
{
    *data = NULL;
    if (ssl->s3)
        *data = ssl->s3->alpn_selected;
    if (*data == NULL)
        *len = 0;
    else
        *len = ssl->s3->alpn_selected_len;
}


int SSL_export_keying_material(SSL *s, unsigned char *out, size_t olen,
                               const char *label, size_t llen,
                               const unsigned char *p, size_t plen,
                               int use_context)
{
    if (s->version < TLS1_VERSION)
        return -1;

    return s->method->ssl3_enc->export_keying_material(s, out, olen, label,
                                                       llen, p, plen,
                                                       use_context);
}

static unsigned long ssl_session_hash(const SSL_SESSION *a)
{
    unsigned long l;

    l = (unsigned long)
        ((unsigned int)a->session_id[0]) |
        ((unsigned int)a->session_id[1] << 8L) |
        ((unsigned long)a->session_id[2] << 16L) |
        ((unsigned long)a->session_id[3] << 24L);
    return (l);
}

/*
 * NB: If this function (or indeed the hash function which uses a sort of
 * coarser function than this one) is changed, ensure
 * SSL_CTX_has_matching_session_id() is checked accordingly. It relies on
 * being able to construct an SSL_SESSION that will collide with any existing
 * session with a matching session ID.
 */
static int ssl_session_cmp(const SSL_SESSION *a, const SSL_SESSION *b)
{
    if (a->ssl_version != b->ssl_version)
        return (1);
    if (a->session_id_length != b->session_id_length)
        return (1);
    return (memcmp(a->session_id, b->session_id, a->session_id_length));
}

/*
 * These wrapper functions should remain rather than redeclaring
 * SSL_SESSION_hash and SSL_SESSION_cmp for void* types and casting each
 * variable. The reason is that the functions aren't static, they're exposed
 * via ssl.h.
 */
static IMPLEMENT_LHASH_HASH_FN(ssl_session, SSL_SESSION)
static IMPLEMENT_LHASH_COMP_FN(ssl_session, SSL_SESSION)

SSL_CTX *SSL_CTX_new(const SSL_METHOD *meth)
{
    SSL_CTX *ret = NULL;

    if (meth == NULL) {
        SSLerr(SSL_F_SSL_CTX_NEW, SSL_R_NULL_SSL_METHOD_PASSED);
        return (NULL);
    }

    if (FIPS_mode() && (meth->version < TLS1_VERSION)) {
        SSLerr(SSL_F_SSL_CTX_NEW, SSL_R_ONLY_TLS_ALLOWED_IN_FIPS_MODE);
        return NULL;
    }

    if (SSL_get_ex_data_X509_STORE_CTX_idx() < 0) {
        SSLerr(SSL_F_SSL_CTX_NEW, SSL_R_X509_VERIFICATION_SETUP_PROBLEMS);
        goto err;
    }
    ret = OPENSSL_malloc(sizeof(*ret));
    if (ret == NULL)
        goto err;

    memset(ret, 0, sizeof(*ret));

    ret->method = meth;

    ret->cert_store = NULL;
    ret->session_cache_mode = SSL_SESS_CACHE_SERVER;
    ret->session_cache_size = SSL_SESSION_CACHE_MAX_SIZE_DEFAULT;
    ret->session_cache_head = NULL;
    ret->session_cache_tail = NULL;

    /* We take the system default */
    ret->session_timeout = meth->get_timeout();

    ret->new_session_cb = 0;
    ret->remove_session_cb = 0;
    ret->get_session_cb = 0;
    ret->generate_session_id = 0;

    memset(&ret->stats, 0, sizeof(ret->stats));

    ret->references = 1;
    ret->quiet_shutdown = 0;
    ret->info_callback = NULL;
    ret->app_verify_callback = 0;
    ret->app_verify_arg = NULL;
    ret->max_cert_list = SSL_MAX_CERT_LIST_DEFAULT;
    ret->read_ahead = 0;
    ret->msg_callback = 0;
    ret->msg_callback_arg = NULL;
    ret->verify_mode = SSL_VERIFY_NONE;
    ret->sid_ctx_length = 0;
    ret->default_verify_callback = NULL;
    if ((ret->cert = ssl_cert_new()) == NULL)
        goto err;

    ret->default_passwd_callback = 0;
    ret->default_passwd_callback_userdata = NULL;
    ret->client_cert_cb = 0;
    ret->app_gen_cookie_cb = 0;
    ret->app_verify_cookie_cb = 0;

    ret->sessions = lh_SSL_SESSION_new();
    if (ret->sessions == NULL)
        goto err;
    ret->cert_store = X509_STORE_new();
    if (ret->cert_store == NULL)
        goto err;

    if (!ssl_create_cipher_list(ret->method,
                           &ret->cipher_list, &ret->cipher_list_by_id,
                           SSL_DEFAULT_CIPHER_LIST, ret->cert)
       || sk_SSL_CIPHER_num(ret->cipher_list) <= 0) {
        SSLerr(SSL_F_SSL_CTX_NEW, SSL_R_LIBRARY_HAS_NO_CIPHERS);
        goto err2;
    }

    ret->param = X509_VERIFY_PARAM_new();
    if (!ret->param)
        goto err;

    if ((ret->md5 = EVP_get_digestbyname("ssl3-md5")) == NULL) {
        SSLerr(SSL_F_SSL_CTX_NEW, SSL_R_UNABLE_TO_LOAD_SSL3_MD5_ROUTINES);
        goto err2;
    }
    if ((ret->sha1 = EVP_get_digestbyname("ssl3-sha1")) == NULL) {
        SSLerr(SSL_F_SSL_CTX_NEW, SSL_R_UNABLE_TO_LOAD_SSL3_SHA1_ROUTINES);
        goto err2;
    }

    if ((ret->client_CA = sk_X509_NAME_new_null()) == NULL)
        goto err;

    CRYPTO_new_ex_data(CRYPTO_EX_INDEX_SSL_CTX, ret, &ret->ex_data);

    ret->extra_certs = NULL;
    /* No compression for DTLS */
    if (!(meth->ssl3_enc->enc_flags & SSL_ENC_FLAG_DTLS))
        ret->comp_methods = SSL_COMP_get_compression_methods();

    ret->max_send_fragment = SSL3_RT_MAX_PLAIN_LENGTH;

    ret->tlsext_servername_callback = 0;
    ret->tlsext_servername_arg = NULL;
    /* Setup RFC4507 ticket keys */
    if ((RAND_bytes(ret->tlsext_tick_key_name, 16) <= 0)
        || (RAND_bytes(ret->tlsext_tick_hmac_key, 16) <= 0)
        || (RAND_bytes(ret->tlsext_tick_aes_key, 16) <= 0))
        ret->options |= SSL_OP_NO_TICKET;

    ret->tlsext_status_cb = 0;
    ret->tlsext_status_arg = NULL;

#ifndef OPENSSL_NO_NEXTPROTONEG
    ret->next_protos_advertised_cb = 0;
    ret->next_proto_select_cb = 0;
#endif
#ifndef OPENSSL_NO_PSK
    ret->psk_identity_hint = NULL;
    ret->psk_client_callback = NULL;
    ret->psk_server_callback = NULL;
#endif
#ifndef OPENSSL_NO_SRP
    if (!SSL_CTX_SRP_CTX_init(ret))
        goto err;
#endif
#ifndef OPENSSL_NO_ENGINE
    ret->client_cert_engine = NULL;
# ifdef OPENSSL_SSL_CLIENT_ENGINE_AUTO
#  define eng_strx(x)     #x
#  define eng_str(x)      eng_strx(x)
    /* Use specific client engine automatically... ignore errors */
    {
        ENGINE *eng;
        eng = ENGINE_by_id(eng_str(OPENSSL_SSL_CLIENT_ENGINE_AUTO));
        if (!eng) {
            ERR_clear_error();
            ENGINE_load_builtin_engines();
            eng = ENGINE_by_id(eng_str(OPENSSL_SSL_CLIENT_ENGINE_AUTO));
        }
        if (!eng || !SSL_CTX_set_client_cert_engine(ret, eng))
            ERR_clear_error();
    }
# endif
#endif
    /*
     * Default is to connect to non-RI servers. When RI is more widely
     * deployed might change this.
     */
    ret->options |= SSL_OP_LEGACY_SERVER_CONNECT;

    return (ret);
 err:
    SSLerr(SSL_F_SSL_CTX_NEW, ERR_R_MALLOC_FAILURE);
 err2:
    SSL_CTX_free(ret);
    return (NULL);
}

void SSL_CTX_free(SSL_CTX *a)
{
    int i;

    if (a == NULL)
        return;

    i = CRYPTO_add(&a->references, -1, CRYPTO_LOCK_SSL_CTX);
#ifdef REF_PRINT
    REF_PRINT("SSL_CTX", a);
#endif
    if (i > 0)
        return;
#ifdef REF_CHECK
    if (i < 0) {
        fprintf(stderr, "SSL_CTX_free, bad reference count\n");
        abort();                /* ok */
    }
#endif

    X509_VERIFY_PARAM_free(a->param);

    /*
     * Free internal session cache. However: the remove_cb() may reference
     * the ex_data of SSL_CTX, thus the ex_data store can only be removed
     * after the sessions were flushed.
     * As the ex_data handling routines might also touch the session cache,
     * the most secure solution seems to be: empty (flush) the cache, then
     * free ex_data, then finally free the cache.
     * (See ticket [openssl.org #212].)
     */
    if (a->sessions != NULL)
        SSL_CTX_flush_sessions(a, 0);

    CRYPTO_free_ex_data(CRYPTO_EX_INDEX_SSL_CTX, a, &a->ex_data);
    lh_SSL_SESSION_free(a->sessions);
    X509_STORE_free(a->cert_store);
    sk_SSL_CIPHER_free(a->cipher_list);
    sk_SSL_CIPHER_free(a->cipher_list_by_id);
    ssl_cert_free(a->cert);
    sk_X509_NAME_pop_free(a->client_CA, X509_NAME_free);
    sk_X509_pop_free(a->extra_certs, X509_free);
    a->comp_methods = NULL;
#ifndef OPENSSL_NO_SRTP
    sk_SRTP_PROTECTION_PROFILE_free(a->srtp_profiles);
#endif
#ifndef OPENSSL_NO_PSK
    OPENSSL_free(a->psk_identity_hint);
#endif
#ifndef OPENSSL_NO_SRP
    SSL_CTX_SRP_CTX_free(a);
#endif
#ifndef OPENSSL_NO_ENGINE
    if (a->client_cert_engine)
        ENGINE_finish(a->client_cert_engine);
#endif

#ifndef OPENSSL_NO_EC
    OPENSSL_free(a->tlsext_ecpointformatlist);
    OPENSSL_free(a->tlsext_ellipticcurvelist);
#endif
    OPENSSL_free(a->alpn_client_proto_list);

    OPENSSL_free(a);
}

void SSL_CTX_set_default_passwd_cb(SSL_CTX *ctx, pem_password_cb *cb)
{
    ctx->default_passwd_callback = cb;
}

void SSL_CTX_set_default_passwd_cb_userdata(SSL_CTX *ctx, void *u)
{
    ctx->default_passwd_callback_userdata = u;
}

void SSL_CTX_set_cert_verify_callback(SSL_CTX *ctx,
                                      int (*cb) (X509_STORE_CTX *, void *),
                                      void *arg)
{
    ctx->app_verify_callback = cb;
    ctx->app_verify_arg = arg;
}

void SSL_CTX_set_verify(SSL_CTX *ctx, int mode,
                        int (*cb) (int, X509_STORE_CTX *))
{
    ctx->verify_mode = mode;
    ctx->default_verify_callback = cb;
}

void SSL_CTX_set_verify_depth(SSL_CTX *ctx, int depth)
{
    X509_VERIFY_PARAM_set_depth(ctx->param, depth);
}

void SSL_CTX_set_cert_cb(SSL_CTX *c, int (*cb) (SSL *ssl, void *arg),
                         void *arg)
{
    ssl_cert_set_cert_cb(c->cert, cb, arg);
}

void SSL_set_cert_cb(SSL *s, int (*cb) (SSL *ssl, void *arg), void *arg)
{
    ssl_cert_set_cert_cb(s->cert, cb, arg);
}

void ssl_set_masks(SSL *s, const SSL_CIPHER *cipher)
{
    CERT_PKEY *cpk;
    CERT *c = s->cert;
    uint32_t *pvalid = s->s3->tmp.valid_flags;
    int rsa_enc, rsa_tmp, rsa_sign, dh_tmp, dh_rsa, dh_dsa, dsa_sign;
    int rsa_enc_export, dh_rsa_export, dh_dsa_export;
    int rsa_tmp_export, dh_tmp_export, kl;
    unsigned long mask_k, mask_a, emask_k, emask_a;
#ifndef OPENSSL_NO_EC
    int have_ecc_cert, ecdsa_ok, ecc_pkey_size;
    int have_ecdh_tmp, ecdh_ok;
    X509 *x = NULL;
    EVP_PKEY *ecc_pkey = NULL;
    int signature_nid = 0, pk_nid = 0, md_nid = 0;
#endif
    if (c == NULL)
        return;

    kl = SSL_C_EXPORT_PKEYLENGTH(cipher);

#ifndef OPENSSL_NO_RSA
    rsa_tmp = (c->rsa_tmp != NULL || c->rsa_tmp_cb != NULL);
    rsa_tmp_export = (c->rsa_tmp_cb != NULL ||
                      (rsa_tmp && RSA_size(c->rsa_tmp) * 8 <= kl));
#else
    rsa_tmp = rsa_tmp_export = 0;
#endif
#ifndef OPENSSL_NO_DH
    dh_tmp = (c->dh_tmp != NULL || c->dh_tmp_cb != NULL || c->dh_tmp_auto);
    dh_tmp_export = !c->dh_tmp_auto && (c->dh_tmp_cb != NULL ||
                                        (dh_tmp
                                         && DH_size(c->dh_tmp) * 8 <= kl));
#else
    dh_tmp = dh_tmp_export = 0;
#endif

#ifndef OPENSSL_NO_EC
    have_ecdh_tmp = (c->ecdh_tmp || c->ecdh_tmp_cb || c->ecdh_tmp_auto);
#endif
    cpk = &(c->pkeys[SSL_PKEY_RSA_ENC]);
    rsa_enc = pvalid[SSL_PKEY_RSA_ENC] & CERT_PKEY_VALID;
    rsa_enc_export = (rsa_enc && EVP_PKEY_size(cpk->privatekey) * 8 <= kl);
    cpk = &(c->pkeys[SSL_PKEY_RSA_SIGN]);
    rsa_sign = pvalid[SSL_PKEY_RSA_SIGN] & CERT_PKEY_SIGN;
    cpk = &(c->pkeys[SSL_PKEY_DSA_SIGN]);
    dsa_sign = pvalid[SSL_PKEY_DSA_SIGN] & CERT_PKEY_SIGN;
    cpk = &(c->pkeys[SSL_PKEY_DH_RSA]);
    dh_rsa = pvalid[SSL_PKEY_DH_RSA] & CERT_PKEY_VALID;
    dh_rsa_export = (dh_rsa && EVP_PKEY_size(cpk->privatekey) * 8 <= kl);
    cpk = &(c->pkeys[SSL_PKEY_DH_DSA]);
    dh_dsa = pvalid[SSL_PKEY_DH_DSA] & CERT_PKEY_VALID;
    dh_dsa_export = (dh_dsa && EVP_PKEY_size(cpk->privatekey) * 8 <= kl);
    cpk = &(c->pkeys[SSL_PKEY_ECC]);
#ifndef OPENSSL_NO_EC
    have_ecc_cert = pvalid[SSL_PKEY_ECC] & CERT_PKEY_VALID;
#endif
    mask_k = 0;
    mask_a = 0;
    emask_k = 0;
    emask_a = 0;

#ifdef CIPHER_DEBUG
    fprintf(stderr,
            "rt=%d rte=%d dht=%d ecdht=%d re=%d ree=%d rs=%d ds=%d dhr=%d dhd=%d\n",
            rsa_tmp, rsa_tmp_export, dh_tmp, have_ecdh_tmp, rsa_enc,
            rsa_enc_export, rsa_sign, dsa_sign, dh_rsa, dh_dsa);
#endif

    cpk = &(c->pkeys[SSL_PKEY_GOST01]);
    if (cpk->x509 != NULL && cpk->privatekey != NULL) {
        mask_k |= SSL_kGOST;
        mask_a |= SSL_aGOST01;
    }

    if (rsa_enc || (rsa_tmp && rsa_sign))
        mask_k |= SSL_kRSA;
    if (rsa_enc_export || (rsa_tmp_export && (rsa_sign || rsa_enc)))
        emask_k |= SSL_kRSA;

    if (dh_tmp_export)
        emask_k |= SSL_kDHE;

    if (dh_tmp)
        mask_k |= SSL_kDHE;

    if (dh_rsa)
        mask_k |= SSL_kDHr;
    if (dh_rsa_export)
        emask_k |= SSL_kDHr;

    if (dh_dsa)
        mask_k |= SSL_kDHd;
    if (dh_dsa_export)
        emask_k |= SSL_kDHd;

    if (mask_k & (SSL_kDHr | SSL_kDHd))
        mask_a |= SSL_aDH;

    if (rsa_enc || rsa_sign) {
        mask_a |= SSL_aRSA;
        emask_a |= SSL_aRSA;
    }

    if (dsa_sign) {
        mask_a |= SSL_aDSS;
        emask_a |= SSL_aDSS;
    }

    mask_a |= SSL_aNULL;
    emask_a |= SSL_aNULL;

    /*
     * An ECC certificate may be usable for ECDH and/or ECDSA cipher suites
     * depending on the key usage extension.
     */
#ifndef OPENSSL_NO_EC
    if (have_ecc_cert) {
        cpk = &c->pkeys[SSL_PKEY_ECC];
        x = cpk->x509;
        /* This call populates extension flags (ex_flags) */
        X509_check_purpose(x, -1, 0);
        ecdh_ok = (x->ex_flags & EXFLAG_KUSAGE) ?
            (x->ex_kusage & X509v3_KU_KEY_AGREEMENT) : 1;
        ecdsa_ok = (x->ex_flags & EXFLAG_KUSAGE) ?
            (x->ex_kusage & X509v3_KU_DIGITAL_SIGNATURE) : 1;
        if (!(pvalid[SSL_PKEY_ECC] & CERT_PKEY_SIGN))
            ecdsa_ok = 0;
        ecc_pkey = X509_get_pubkey(x);
        ecc_pkey_size = (ecc_pkey != NULL) ? EVP_PKEY_bits(ecc_pkey) : 0;
        EVP_PKEY_free(ecc_pkey);
        if ((x->sig_alg) && (x->sig_alg->algorithm)) {
            signature_nid = OBJ_obj2nid(x->sig_alg->algorithm);
            OBJ_find_sigid_algs(signature_nid, &md_nid, &pk_nid);
        }
        if (ecdh_ok) {

            if (pk_nid == NID_rsaEncryption || pk_nid == NID_rsa) {
                mask_k |= SSL_kECDHr;
                mask_a |= SSL_aECDH;
                if (ecc_pkey_size <= 163) {
                    emask_k |= SSL_kECDHr;
                    emask_a |= SSL_aECDH;
                }
            }

            if (pk_nid == NID_X9_62_id_ecPublicKey) {
                mask_k |= SSL_kECDHe;
                mask_a |= SSL_aECDH;
                if (ecc_pkey_size <= 163) {
                    emask_k |= SSL_kECDHe;
                    emask_a |= SSL_aECDH;
                }
            }
        }
        if (ecdsa_ok) {
            mask_a |= SSL_aECDSA;
            emask_a |= SSL_aECDSA;
        }
    }
#endif

#ifndef OPENSSL_NO_EC
    if (have_ecdh_tmp) {
        mask_k |= SSL_kECDHE;
        emask_k |= SSL_kECDHE;
    }
#endif

#ifndef OPENSSL_NO_PSK
    mask_k |= SSL_kPSK;
    mask_a |= SSL_aPSK;
    emask_k |= SSL_kPSK;
    emask_a |= SSL_aPSK;
    if (mask_k & SSL_kRSA)
        mask_k |= SSL_kRSAPSK;
    if (mask_k & SSL_kDHE)
        mask_k |= SSL_kDHEPSK;
    if (mask_k & SSL_kECDHE)
        mask_k |= SSL_kECDHEPSK;
#endif

    s->s3->tmp.mask_k = mask_k;
    s->s3->tmp.mask_a = mask_a;
    s->s3->tmp.export_mask_k = emask_k;
    s->s3->tmp.export_mask_a = emask_a;
}

/* This handy macro borrowed from crypto/x509v3/v3_purp.c */
#define ku_reject(x, usage) \
        (((x)->ex_flags & EXFLAG_KUSAGE) && !((x)->ex_kusage & (usage)))

#ifndef OPENSSL_NO_EC

int ssl_check_srvr_ecc_cert_and_alg(X509 *x, SSL *s)
{
    unsigned long alg_k, alg_a;
    EVP_PKEY *pkey = NULL;
    int keysize = 0;
    int signature_nid = 0, md_nid = 0, pk_nid = 0;
    const SSL_CIPHER *cs = s->s3->tmp.new_cipher;

    alg_k = cs->algorithm_mkey;
    alg_a = cs->algorithm_auth;

    if (SSL_C_IS_EXPORT(cs)) {
        /* ECDH key length in export ciphers must be <= 163 bits */
        pkey = X509_get_pubkey(x);
        if (pkey == NULL)
            return 0;
        keysize = EVP_PKEY_bits(pkey);
        EVP_PKEY_free(pkey);
        if (keysize > 163)
            return 0;
    }

    /* This call populates the ex_flags field correctly */
    X509_check_purpose(x, -1, 0);
    if ((x->sig_alg) && (x->sig_alg->algorithm)) {
        signature_nid = OBJ_obj2nid(x->sig_alg->algorithm);
        OBJ_find_sigid_algs(signature_nid, &md_nid, &pk_nid);
    }
    if (alg_k & SSL_kECDHe || alg_k & SSL_kECDHr) {
        /* key usage, if present, must allow key agreement */
        if (ku_reject(x, X509v3_KU_KEY_AGREEMENT)) {
            SSLerr(SSL_F_SSL_CHECK_SRVR_ECC_CERT_AND_ALG,
                   SSL_R_ECC_CERT_NOT_FOR_KEY_AGREEMENT);
            return 0;
        }
        if ((alg_k & SSL_kECDHe) && TLS1_get_version(s) < TLS1_2_VERSION) {
            /* signature alg must be ECDSA */
            if (pk_nid != NID_X9_62_id_ecPublicKey) {
                SSLerr(SSL_F_SSL_CHECK_SRVR_ECC_CERT_AND_ALG,
                       SSL_R_ECC_CERT_SHOULD_HAVE_SHA1_SIGNATURE);
                return 0;
            }
        }
        if ((alg_k & SSL_kECDHr) && TLS1_get_version(s) < TLS1_2_VERSION) {
            /* signature alg must be RSA */

            if (pk_nid != NID_rsaEncryption && pk_nid != NID_rsa) {
                SSLerr(SSL_F_SSL_CHECK_SRVR_ECC_CERT_AND_ALG,
                       SSL_R_ECC_CERT_SHOULD_HAVE_RSA_SIGNATURE);
                return 0;
            }
        }
    }
    if (alg_a & SSL_aECDSA) {
        /* key usage, if present, must allow signing */
        if (ku_reject(x, X509v3_KU_DIGITAL_SIGNATURE)) {
            SSLerr(SSL_F_SSL_CHECK_SRVR_ECC_CERT_AND_ALG,
                   SSL_R_ECC_CERT_NOT_FOR_SIGNING);
            return 0;
        }
    }

    return 1;                   /* all checks are ok */
}

#endif

static int ssl_get_server_cert_index(const SSL *s)
{
    int idx;
    idx = ssl_cipher_get_cert_index(s->s3->tmp.new_cipher);
    if (idx == SSL_PKEY_RSA_ENC && !s->cert->pkeys[SSL_PKEY_RSA_ENC].x509)
        idx = SSL_PKEY_RSA_SIGN;
    if (idx == -1)
        SSLerr(SSL_F_SSL_GET_SERVER_CERT_INDEX, ERR_R_INTERNAL_ERROR);
    return idx;
}

CERT_PKEY *ssl_get_server_send_pkey(SSL *s)
{
    CERT *c;
    int i;

    c = s->cert;
    if (!s->s3 || !s->s3->tmp.new_cipher)
        return NULL;
    ssl_set_masks(s, s->s3->tmp.new_cipher);

#ifdef OPENSSL_SSL_DEBUG_BROKEN_PROTOCOL
    /*
     * Broken protocol test: return last used certificate: which may mismatch
     * the one expected.
     */
    if (c->cert_flags & SSL_CERT_FLAG_BROKEN_PROTOCOL)
        return c->key;
#endif

    i = ssl_get_server_cert_index(s);

    /* This may or may not be an error. */
    if (i < 0)
        return NULL;

    /* May be NULL. */
    return &c->pkeys[i];
}

EVP_PKEY *ssl_get_sign_pkey(SSL *s, const SSL_CIPHER *cipher,
                            const EVP_MD **pmd)
{
    unsigned long alg_a;
    CERT *c;
    int idx = -1;

    alg_a = cipher->algorithm_auth;
    c = s->cert;

#ifdef OPENSSL_SSL_DEBUG_BROKEN_PROTOCOL
    /*
     * Broken protocol test: use last key: which may mismatch the one
     * expected.
     */
    if (c->cert_flags & SSL_CERT_FLAG_BROKEN_PROTOCOL)
        idx = c->key - c->pkeys;
    else
#endif

    if ((alg_a & SSL_aDSS) &&
            (c->pkeys[SSL_PKEY_DSA_SIGN].privatekey != NULL))
        idx = SSL_PKEY_DSA_SIGN;
    else if (alg_a & SSL_aRSA) {
        if (c->pkeys[SSL_PKEY_RSA_SIGN].privatekey != NULL)
            idx = SSL_PKEY_RSA_SIGN;
        else if (c->pkeys[SSL_PKEY_RSA_ENC].privatekey != NULL)
            idx = SSL_PKEY_RSA_ENC;
    } else if ((alg_a & SSL_aECDSA) &&
               (c->pkeys[SSL_PKEY_ECC].privatekey != NULL))
        idx = SSL_PKEY_ECC;
    if (idx == -1) {
        SSLerr(SSL_F_SSL_GET_SIGN_PKEY, ERR_R_INTERNAL_ERROR);
        return (NULL);
    }
    if (pmd)
        *pmd = s->s3->tmp.md[idx];
    return c->pkeys[idx].privatekey;
}

int ssl_get_server_cert_serverinfo(SSL *s, const unsigned char **serverinfo,
                                   size_t *serverinfo_length)
{
    CERT *c = NULL;
    int i = 0;
    *serverinfo_length = 0;

    c = s->cert;
    i = ssl_get_server_cert_index(s);

    if (i == -1)
        return 0;
    if (c->pkeys[i].serverinfo == NULL)
        return 0;

    *serverinfo = c->pkeys[i].serverinfo;
    *serverinfo_length = c->pkeys[i].serverinfo_length;
    return 1;
}

void ssl_update_cache(SSL *s, int mode)
{
    int i;

    /*
     * If the session_id_length is 0, we are not supposed to cache it, and it
     * would be rather hard to do anyway :-)
     */
    if (s->session->session_id_length == 0)
        return;

    i = s->session_ctx->session_cache_mode;
    if ((i & mode) && (!s->hit)
        && ((i & SSL_SESS_CACHE_NO_INTERNAL_STORE)
            || SSL_CTX_add_session(s->session_ctx, s->session))
        && (s->session_ctx->new_session_cb != NULL)) {
        CRYPTO_add(&s->session->references, 1, CRYPTO_LOCK_SSL_SESSION);
        if (!s->session_ctx->new_session_cb(s, s->session))
            SSL_SESSION_free(s->session);
    }

    /* auto flush every 255 connections */
    if ((!(i & SSL_SESS_CACHE_NO_AUTO_CLEAR)) && ((i & mode) == mode)) {
        if ((((mode & SSL_SESS_CACHE_CLIENT)
              ? s->session_ctx->stats.sess_connect_good
              : s->session_ctx->stats.sess_accept_good) & 0xff) == 0xff) {
            SSL_CTX_flush_sessions(s->session_ctx, (unsigned long)time(NULL));
        }
    }
}

const SSL_METHOD *SSL_CTX_get_ssl_method(SSL_CTX *ctx)
{
    return ctx->method;
}

const SSL_METHOD *SSL_get_ssl_method(SSL *s)
{
    return (s->method);
}

int SSL_set_ssl_method(SSL *s, const SSL_METHOD *meth)
{
    int conn = -1;
    int ret = 1;

    if (s->method != meth) {
        if (s->handshake_func != NULL)
            conn = (s->handshake_func == s->method->ssl_connect);

        if (s->method->version == meth->version)
            s->method = meth;
        else {
            s->method->ssl_free(s);
            s->method = meth;
            ret = s->method->ssl_new(s);
        }

        if (conn == 1)
            s->handshake_func = meth->ssl_connect;
        else if (conn == 0)
            s->handshake_func = meth->ssl_accept;
    }
    return (ret);
}

int SSL_get_error(const SSL *s, int i)
{
    int reason;
    unsigned long l;
    BIO *bio;

    if (i > 0)
        return (SSL_ERROR_NONE);

    /*
     * Make things return SSL_ERROR_SYSCALL when doing SSL_do_handshake etc,
     * where we do encode the error
     */
    if ((l = ERR_peek_error()) != 0) {
        if (ERR_GET_LIB(l) == ERR_LIB_SYS)
            return (SSL_ERROR_SYSCALL);
        else
            return (SSL_ERROR_SSL);
    }

    if ((i < 0) && SSL_want_read(s)) {
        bio = SSL_get_rbio(s);
        if (BIO_should_read(bio))
            return (SSL_ERROR_WANT_READ);
        else if (BIO_should_write(bio))
            /*
             * This one doesn't make too much sense ... We never try to write
             * to the rbio, and an application program where rbio and wbio
             * are separate couldn't even know what it should wait for.
             * However if we ever set s->rwstate incorrectly (so that we have
             * SSL_want_read(s) instead of SSL_want_write(s)) and rbio and
             * wbio *are* the same, this test works around that bug; so it
             * might be safer to keep it.
             */
            return (SSL_ERROR_WANT_WRITE);
        else if (BIO_should_io_special(bio)) {
            reason = BIO_get_retry_reason(bio);
            if (reason == BIO_RR_CONNECT)
                return (SSL_ERROR_WANT_CONNECT);
            else if (reason == BIO_RR_ACCEPT)
                return (SSL_ERROR_WANT_ACCEPT);
            else
                return (SSL_ERROR_SYSCALL); /* unknown */
        }
    }

    if ((i < 0) && SSL_want_write(s)) {
        bio = SSL_get_wbio(s);
        if (BIO_should_write(bio))
            return (SSL_ERROR_WANT_WRITE);
        else if (BIO_should_read(bio))
            /*
             * See above (SSL_want_read(s) with BIO_should_write(bio))
             */
            return (SSL_ERROR_WANT_READ);
        else if (BIO_should_io_special(bio)) {
            reason = BIO_get_retry_reason(bio);
            if (reason == BIO_RR_CONNECT)
                return (SSL_ERROR_WANT_CONNECT);
            else if (reason == BIO_RR_ACCEPT)
                return (SSL_ERROR_WANT_ACCEPT);
            else
                return (SSL_ERROR_SYSCALL);
        }
    }
    if ((i < 0) && SSL_want_x509_lookup(s)) {
        return (SSL_ERROR_WANT_X509_LOOKUP);
    }

    if (i == 0) {
        if ((s->shutdown & SSL_RECEIVED_SHUTDOWN) &&
            (s->s3->warn_alert == SSL_AD_CLOSE_NOTIFY))
            return (SSL_ERROR_ZERO_RETURN);
    }
    return (SSL_ERROR_SYSCALL);
}

int SSL_do_handshake(SSL *s)
{
    int ret = 1;

    if (s->handshake_func == NULL) {
        SSLerr(SSL_F_SSL_DO_HANDSHAKE, SSL_R_CONNECTION_TYPE_NOT_SET);
        return (-1);
    }

    s->method->ssl_renegotiate_check(s);

    if (SSL_in_init(s) || SSL_in_before(s)) {
        ret = s->handshake_func(s);
    }
    return (ret);
}

void SSL_set_accept_state(SSL *s)
{
    s->server = 1;
    s->shutdown = 0;
    s->state = SSL_ST_ACCEPT | SSL_ST_BEFORE;
    s->handshake_func = s->method->ssl_accept;
    clear_ciphers(s);
}

void SSL_set_connect_state(SSL *s)
{
    s->server = 0;
    s->shutdown = 0;
    s->state = SSL_ST_CONNECT | SSL_ST_BEFORE;
    s->handshake_func = s->method->ssl_connect;
    clear_ciphers(s);
}

int ssl_undefined_function(SSL *s)
{
    SSLerr(SSL_F_SSL_UNDEFINED_FUNCTION, ERR_R_SHOULD_NOT_HAVE_BEEN_CALLED);
    return (0);
}

int ssl_undefined_void_function(void)
{
    SSLerr(SSL_F_SSL_UNDEFINED_VOID_FUNCTION,
           ERR_R_SHOULD_NOT_HAVE_BEEN_CALLED);
    return (0);
}

int ssl_undefined_const_function(const SSL *s)
{
    SSLerr(SSL_F_SSL_UNDEFINED_CONST_FUNCTION,
           ERR_R_SHOULD_NOT_HAVE_BEEN_CALLED);
    return (0);
}

SSL_METHOD *ssl_bad_method(int ver)
{
    SSLerr(SSL_F_SSL_BAD_METHOD, ERR_R_SHOULD_NOT_HAVE_BEEN_CALLED);
    return (NULL);
}

const char *SSL_get_version(const SSL *s)
{
    if (s->version == TLS1_2_VERSION)
        return ("TLSv1.2");
    else if (s->version == TLS1_1_VERSION)
        return ("TLSv1.1");
    else if (s->version == TLS1_VERSION)
        return ("TLSv1");
    else if (s->version == SSL3_VERSION)
        return ("SSLv3");
    else if (s->version == DTLS1_BAD_VER)
        return ("DTLSv0.9");
    else if (s->version == DTLS1_VERSION)
        return ("DTLSv1");
    else if (s->version == DTLS1_2_VERSION)
        return ("DTLSv1.2");
    else
        return ("unknown");
}

SSL *SSL_dup(SSL *s)
{
    STACK_OF(X509_NAME) *sk;
    X509_NAME *xn;
    SSL *ret;
    int i;

    if ((ret = SSL_new(SSL_get_SSL_CTX(s))) == NULL)
        return (NULL);

    ret->version = s->version;
    ret->type = s->type;
    ret->method = s->method;

    if (s->session != NULL) {
        /* This copies session-id, SSL_METHOD, sid_ctx, and 'cert' */
        if (!SSL_copy_session_id(ret, s))
            goto err;
    } else {
        /*
         * No session has been established yet, so we have to expect that
         * s->cert or ret->cert will be changed later -- they should not both
         * point to the same object, and thus we can't use
         * SSL_copy_session_id.
         */

        ret->method->ssl_free(ret);
        ret->method = s->method;
        ret->method->ssl_new(ret);

        if (s->cert != NULL) {
            ssl_cert_free(ret->cert);
            ret->cert = ssl_cert_dup(s->cert);
            if (ret->cert == NULL)
                goto err;
        }

        if (!SSL_set_session_id_context(ret, s->sid_ctx, s->sid_ctx_length))
            goto err;
    }

    ret->options = s->options;
    ret->mode = s->mode;
    SSL_set_max_cert_list(ret, SSL_get_max_cert_list(s));
    SSL_set_read_ahead(ret, SSL_get_read_ahead(s));
    ret->msg_callback = s->msg_callback;
    ret->msg_callback_arg = s->msg_callback_arg;
    SSL_set_verify(ret, SSL_get_verify_mode(s), SSL_get_verify_callback(s));
    SSL_set_verify_depth(ret, SSL_get_verify_depth(s));
    ret->generate_session_id = s->generate_session_id;

    SSL_set_info_callback(ret, SSL_get_info_callback(s));

    ret->debug = s->debug;

    /* copy app data, a little dangerous perhaps */
    if (!CRYPTO_dup_ex_data(CRYPTO_EX_INDEX_SSL, &ret->ex_data, &s->ex_data))
        goto err;

    /* setup rbio, and wbio */
    if (s->rbio != NULL) {
        if (!BIO_dup_state(s->rbio, (char *)&ret->rbio))
            goto err;
    }
    if (s->wbio != NULL) {
        if (s->wbio != s->rbio) {
            if (!BIO_dup_state(s->wbio, (char *)&ret->wbio))
                goto err;
        } else
            ret->wbio = ret->rbio;
    }
    ret->rwstate = s->rwstate;
    ret->in_handshake = s->in_handshake;
    ret->handshake_func = s->handshake_func;
    ret->server = s->server;
    ret->renegotiate = s->renegotiate;
    ret->new_session = s->new_session;
    ret->quiet_shutdown = s->quiet_shutdown;
    ret->shutdown = s->shutdown;
    ret->state = s->state;      /* SSL_dup does not really work at any state,
                                 * though */
    RECORD_LAYER_dup(&ret->rlayer, &s->rlayer);
    ret->init_num = 0;          /* would have to copy ret->init_buf,
                                 * ret->init_msg, ret->init_num,
                                 * ret->init_off */
    ret->hit = s->hit;

    X509_VERIFY_PARAM_inherit(ret->param, s->param);

    /* dup the cipher_list and cipher_list_by_id stacks */
    if (s->cipher_list != NULL) {
        if ((ret->cipher_list = sk_SSL_CIPHER_dup(s->cipher_list)) == NULL)
            goto err;
    }
    if (s->cipher_list_by_id != NULL)
        if ((ret->cipher_list_by_id = sk_SSL_CIPHER_dup(s->cipher_list_by_id))
            == NULL)
            goto err;

    /* Dup the client_CA list */
    if (s->client_CA != NULL) {
        if ((sk = sk_X509_NAME_dup(s->client_CA)) == NULL)
            goto err;
        ret->client_CA = sk;
        for (i = 0; i < sk_X509_NAME_num(sk); i++) {
            xn = sk_X509_NAME_value(sk, i);
            if (sk_X509_NAME_set(sk, i, X509_NAME_dup(xn)) == NULL) {
                X509_NAME_free(xn);
                goto err;
            }
        }
    }
    return ret;

 err:
    SSL_free(ret);
    return NULL;
}

void ssl_clear_cipher_ctx(SSL *s)
{
    if (s->enc_read_ctx != NULL) {
        EVP_CIPHER_CTX_cleanup(s->enc_read_ctx);
        OPENSSL_free(s->enc_read_ctx);
        s->enc_read_ctx = NULL;
    }
    if (s->enc_write_ctx != NULL) {
        EVP_CIPHER_CTX_cleanup(s->enc_write_ctx);
        OPENSSL_free(s->enc_write_ctx);
        s->enc_write_ctx = NULL;
    }
#ifndef OPENSSL_NO_COMP
    COMP_CTX_free(s->expand);
    s->expand = NULL;
    COMP_CTX_free(s->compress);
    s->compress = NULL;
#endif
}

X509 *SSL_get_certificate(const SSL *s)
{
    if (s->cert != NULL)
        return (s->cert->key->x509);
    else
        return (NULL);
}

EVP_PKEY *SSL_get_privatekey(const SSL *s)
{
    if (s->cert != NULL)
        return (s->cert->key->privatekey);
    else
        return (NULL);
}

X509 *SSL_CTX_get0_certificate(const SSL_CTX *ctx)
{
    if (ctx->cert != NULL)
        return ctx->cert->key->x509;
    else
        return NULL;
}

EVP_PKEY *SSL_CTX_get0_privatekey(const SSL_CTX *ctx)
{
    if (ctx->cert != NULL)
        return ctx->cert->key->privatekey;
    else
        return NULL;
}

const SSL_CIPHER *SSL_get_current_cipher(const SSL *s)
{
    if ((s->session != NULL) && (s->session->cipher != NULL))
        return (s->session->cipher);
    return (NULL);
}

const COMP_METHOD *SSL_get_current_compression(SSL *s)
{
#ifndef OPENSSL_NO_COMP
    return s->compress ? COMP_CTX_get_method(s->compress) : NULL;
#else
    return NULL;
#endif
}

const COMP_METHOD *SSL_get_current_expansion(SSL *s)
{
#ifndef OPENSSL_NO_COMP
    return s->expand ? COMP_CTX_get_method(s->expand) : NULL;
#else
    return NULL;
#endif
}

int ssl_init_wbio_buffer(SSL *s, int push)
{
    BIO *bbio;

    if (s->bbio == NULL) {
        bbio = BIO_new(BIO_f_buffer());
        if (bbio == NULL)
            return (0);
        s->bbio = bbio;
    } else {
        bbio = s->bbio;
        if (s->bbio == s->wbio)
            s->wbio = BIO_pop(s->wbio);
    }
    (void)BIO_reset(bbio);
/*      if (!BIO_set_write_buffer_size(bbio,16*1024)) */
    if (!BIO_set_read_buffer_size(bbio, 1)) {
        SSLerr(SSL_F_SSL_INIT_WBIO_BUFFER, ERR_R_BUF_LIB);
        return (0);
    }
    if (push) {
        if (s->wbio != bbio)
            s->wbio = BIO_push(bbio, s->wbio);
    } else {
        if (s->wbio == bbio)
            s->wbio = BIO_pop(bbio);
    }
    return (1);
}

void ssl_free_wbio_buffer(SSL *s)
{
    /* callers ensure s is never null */
    if (s->bbio == NULL)
        return;

    if (s->bbio == s->wbio) {
        /* remove buffering */
        s->wbio = BIO_pop(s->wbio);
#ifdef REF_CHECK                /* not the usual REF_CHECK, but this avoids
                                 * adding one more preprocessor symbol */
        assert(s->wbio != NULL);
#endif
    }
    BIO_free(s->bbio);
    s->bbio = NULL;
}

void SSL_CTX_set_quiet_shutdown(SSL_CTX *ctx, int mode)
{
    ctx->quiet_shutdown = mode;
}

int SSL_CTX_get_quiet_shutdown(const SSL_CTX *ctx)
{
    return (ctx->quiet_shutdown);
}

void SSL_set_quiet_shutdown(SSL *s, int mode)
{
    s->quiet_shutdown = mode;
}

int SSL_get_quiet_shutdown(const SSL *s)
{
    return (s->quiet_shutdown);
}

void SSL_set_shutdown(SSL *s, int mode)
{
    s->shutdown = mode;
}

int SSL_get_shutdown(const SSL *s)
{
    return (s->shutdown);
}

int SSL_version(const SSL *s)
{
    return (s->version);
}

SSL_CTX *SSL_get_SSL_CTX(const SSL *ssl)
{
    return (ssl->ctx);
}

SSL_CTX *SSL_set_SSL_CTX(SSL *ssl, SSL_CTX *ctx)
{
    CERT *new_cert;
    if (ssl->ctx == ctx)
        return ssl->ctx;
    if (ctx == NULL)
        ctx = ssl->initial_ctx;
    new_cert = ssl_cert_dup(ctx->cert);
    if (new_cert == NULL) {
        return NULL;
    }
    ssl_cert_free(ssl->cert);
    ssl->cert = new_cert;

    /*
     * Program invariant: |sid_ctx| has fixed size (SSL_MAX_SID_CTX_LENGTH),
     * so setter APIs must prevent invalid lengths from entering the system.
     */
    OPENSSL_assert(ssl->sid_ctx_length <= sizeof(ssl->sid_ctx));

    /*
     * If the session ID context matches that of the parent SSL_CTX,
     * inherit it from the new SSL_CTX as well. If however the context does
     * not match (i.e., it was set per-ssl with SSL_set_session_id_context),
     * leave it unchanged.
     */
    if ((ssl->ctx != NULL) &&
        (ssl->sid_ctx_length == ssl->ctx->sid_ctx_length) &&
        (memcmp(ssl->sid_ctx, ssl->ctx->sid_ctx, ssl->sid_ctx_length) == 0)) {
        ssl->sid_ctx_length = ctx->sid_ctx_length;
        memcpy(&ssl->sid_ctx, &ctx->sid_ctx, sizeof(ssl->sid_ctx));
    }

    CRYPTO_add(&ctx->references, 1, CRYPTO_LOCK_SSL_CTX);
    SSL_CTX_free(ssl->ctx); /* decrement reference count */
    ssl->ctx = ctx;

    return (ssl->ctx);
}

#ifndef OPENSSL_NO_STDIO
int SSL_CTX_set_default_verify_paths(SSL_CTX *ctx)
{
    return (X509_STORE_set_default_paths(ctx->cert_store));
}

int SSL_CTX_load_verify_locations(SSL_CTX *ctx, const char *CAfile,
                                  const char *CApath)
{
    return (X509_STORE_load_locations(ctx->cert_store, CAfile, CApath));
}
#endif

void SSL_set_info_callback(SSL *ssl,
                           void (*cb) (const SSL *ssl, int type, int val))
{
    ssl->info_callback = cb;
}

/*
 * One compiler (Diab DCC) doesn't like argument names in returned function
 * pointer.
 */
void (*SSL_get_info_callback(const SSL *ssl)) (const SSL * /* ssl */ ,
                                               int /* type */ ,
                                               int /* val */ ) {
    return ssl->info_callback;
}

int SSL_state(const SSL *ssl)
{
    return (ssl->state);
}

void SSL_set_state(SSL *ssl, int state)
{
    ssl->state = state;
}

void SSL_set_verify_result(SSL *ssl, long arg)
{
    ssl->verify_result = arg;
}

long SSL_get_verify_result(const SSL *ssl)
{
    return (ssl->verify_result);
}

size_t SSL_get_client_random(const SSL *ssl, unsigned char *out, size_t outlen)
{
    if (outlen == 0)
        return sizeof(ssl->s3->client_random);
    if (outlen > sizeof(ssl->s3->client_random))
        outlen = sizeof(ssl->s3->client_random);
    memcpy(out, ssl->s3->client_random, outlen);
    return outlen;
}

size_t SSL_get_server_random(const SSL *ssl, unsigned char *out, size_t outlen)
{
    if (outlen == 0)
        return sizeof(ssl->s3->server_random);
    if (outlen > sizeof(ssl->s3->server_random))
        outlen = sizeof(ssl->s3->server_random);
    memcpy(out, ssl->s3->server_random, outlen);
    return outlen;
}

size_t SSL_SESSION_get_master_key(const SSL_SESSION *session,
                               unsigned char *out, size_t outlen)
{
    if (session->master_key_length < 0) {
        /* Should never happen */
        return 0;
    }
    if (outlen == 0)
        return session->master_key_length;
    if (outlen > (size_t)session->master_key_length)
        outlen = session->master_key_length;
    memcpy(out, session->master_key, outlen);
    return outlen;
}

int SSL_get_ex_new_index(long argl, void *argp, CRYPTO_EX_new *new_func,
                         CRYPTO_EX_dup *dup_func, CRYPTO_EX_free *free_func)
{
    return CRYPTO_get_ex_new_index(CRYPTO_EX_INDEX_SSL, argl, argp,
                                   new_func, dup_func, free_func);
}

int SSL_set_ex_data(SSL *s, int idx, void *arg)
{
    return (CRYPTO_set_ex_data(&s->ex_data, idx, arg));
}

void *SSL_get_ex_data(const SSL *s, int idx)
{
    return (CRYPTO_get_ex_data(&s->ex_data, idx));
}

int SSL_CTX_get_ex_new_index(long argl, void *argp, CRYPTO_EX_new *new_func,
                             CRYPTO_EX_dup *dup_func,
                             CRYPTO_EX_free *free_func)
{
    return CRYPTO_get_ex_new_index(CRYPTO_EX_INDEX_SSL_CTX, argl, argp,
                                   new_func, dup_func, free_func);
}

int SSL_CTX_set_ex_data(SSL_CTX *s, int idx, void *arg)
{
    return (CRYPTO_set_ex_data(&s->ex_data, idx, arg));
}

void *SSL_CTX_get_ex_data(const SSL_CTX *s, int idx)
{
    return (CRYPTO_get_ex_data(&s->ex_data, idx));
}

int ssl_ok(SSL *s)
{
    return (1);
}

X509_STORE *SSL_CTX_get_cert_store(const SSL_CTX *ctx)
{
    return (ctx->cert_store);
}

void SSL_CTX_set_cert_store(SSL_CTX *ctx, X509_STORE *store)
{
    X509_STORE_free(ctx->cert_store);
    ctx->cert_store = store;
}

int SSL_want(const SSL *s)
{
    return (s->rwstate);
}

/**
 * \brief Set the callback for generating temporary RSA keys.
 * \param ctx the SSL context.
 * \param cb the callback
 */

#ifndef OPENSSL_NO_RSA
void SSL_CTX_set_tmp_rsa_callback(SSL_CTX *ctx, RSA *(*cb) (SSL *ssl,
                                                            int is_export,
                                                            int keylength))
{
    SSL_CTX_callback_ctrl(ctx, SSL_CTRL_SET_TMP_RSA_CB, (void (*)(void))cb);
}

void SSL_set_tmp_rsa_callback(SSL *ssl, RSA *(*cb) (SSL *ssl,
                                                    int is_export,
                                                    int keylength))
{
    SSL_callback_ctrl(ssl, SSL_CTRL_SET_TMP_RSA_CB, (void (*)(void))cb);
}
#endif

#ifdef DOXYGEN
/**
 * \brief The RSA temporary key callback function.
 * \param ssl the SSL session.
 * \param is_export \c TRUE if the temp RSA key is for an export ciphersuite.
 * \param keylength if \c is_export is \c TRUE, then \c keylength is the size
 * of the required key in bits.
 * \return the temporary RSA key.
 * \sa SSL_CTX_set_tmp_rsa_callback, SSL_set_tmp_rsa_callback
 */

RSA *cb(SSL *ssl, int is_export, int keylength)
{
}
#endif

/**
 * \brief Set the callback for generating temporary DH keys.
 * \param ctx the SSL context.
 * \param dh the callback
 */

#ifndef OPENSSL_NO_DH
void SSL_CTX_set_tmp_dh_callback(SSL_CTX *ctx,
                                 DH *(*dh) (SSL *ssl, int is_export,
                                            int keylength))
{
    SSL_CTX_callback_ctrl(ctx, SSL_CTRL_SET_TMP_DH_CB, (void (*)(void))dh);
}

void SSL_set_tmp_dh_callback(SSL *ssl, DH *(*dh) (SSL *ssl, int is_export,
                                                  int keylength))
{
    SSL_callback_ctrl(ssl, SSL_CTRL_SET_TMP_DH_CB, (void (*)(void))dh);
}
#endif

#ifndef OPENSSL_NO_EC
void SSL_CTX_set_tmp_ecdh_callback(SSL_CTX *ctx,
                                   EC_KEY *(*ecdh) (SSL *ssl, int is_export,
                                                    int keylength))
{
    SSL_CTX_callback_ctrl(ctx, SSL_CTRL_SET_TMP_ECDH_CB,
                          (void (*)(void))ecdh);
}

void SSL_set_tmp_ecdh_callback(SSL *ssl,
                               EC_KEY *(*ecdh) (SSL *ssl, int is_export,
                                                int keylength))
{
    SSL_callback_ctrl(ssl, SSL_CTRL_SET_TMP_ECDH_CB, (void (*)(void))ecdh);
}
#endif

#ifndef OPENSSL_NO_PSK
int SSL_CTX_use_psk_identity_hint(SSL_CTX *ctx, const char *identity_hint)
{
    if (identity_hint != NULL && strlen(identity_hint) > PSK_MAX_IDENTITY_LEN) {
        SSLerr(SSL_F_SSL_CTX_USE_PSK_IDENTITY_HINT,
               SSL_R_DATA_LENGTH_TOO_LONG);
        return 0;
    }
    OPENSSL_free(ctx->psk_identity_hint);
    if (identity_hint != NULL) {
        ctx->psk_identity_hint = BUF_strdup(identity_hint);
        if (ctx->psk_identity_hint == NULL)
            return 0;
    } else
        ctx->psk_identity_hint = NULL;
    return 1;
}

int SSL_use_psk_identity_hint(SSL *s, const char *identity_hint)
{
    if (s == NULL)
        return 0;

    if (s->session == NULL)
        return 1;               /* session not created yet, ignored */

    if (identity_hint != NULL && strlen(identity_hint) > PSK_MAX_IDENTITY_LEN) {
        SSLerr(SSL_F_SSL_USE_PSK_IDENTITY_HINT, SSL_R_DATA_LENGTH_TOO_LONG);
        return 0;
    }
    OPENSSL_free(s->session->psk_identity_hint);
    if (identity_hint != NULL) {
        s->session->psk_identity_hint = BUF_strdup(identity_hint);
        if (s->session->psk_identity_hint == NULL)
            return 0;
    } else
        s->session->psk_identity_hint = NULL;
    return 1;
}

const char *SSL_get_psk_identity_hint(const SSL *s)
{
    if (s == NULL || s->session == NULL)
        return NULL;
    return (s->session->psk_identity_hint);
}

const char *SSL_get_psk_identity(const SSL *s)
{
    if (s == NULL || s->session == NULL)
        return NULL;
    return (s->session->psk_identity);
}

void SSL_set_psk_client_callback(SSL *s,
                                 unsigned int (*cb) (SSL *ssl,
                                                     const char *hint,
                                                     char *identity,
                                                     unsigned int
                                                     max_identity_len,
                                                     unsigned char *psk,
                                                     unsigned int
                                                     max_psk_len))
{
    s->psk_client_callback = cb;
}

void SSL_CTX_set_psk_client_callback(SSL_CTX *ctx,
                                     unsigned int (*cb) (SSL *ssl,
                                                         const char *hint,
                                                         char *identity,
                                                         unsigned int
                                                         max_identity_len,
                                                         unsigned char *psk,
                                                         unsigned int
                                                         max_psk_len))
{
    ctx->psk_client_callback = cb;
}

void SSL_set_psk_server_callback(SSL *s,
                                 unsigned int (*cb) (SSL *ssl,
                                                     const char *identity,
                                                     unsigned char *psk,
                                                     unsigned int
                                                     max_psk_len))
{
    s->psk_server_callback = cb;
}

void SSL_CTX_set_psk_server_callback(SSL_CTX *ctx,
                                     unsigned int (*cb) (SSL *ssl,
                                                         const char *identity,
                                                         unsigned char *psk,
                                                         unsigned int
                                                         max_psk_len))
{
    ctx->psk_server_callback = cb;
}
#endif

void SSL_CTX_set_msg_callback(SSL_CTX *ctx,
                              void (*cb) (int write_p, int version,
                                          int content_type, const void *buf,
                                          size_t len, SSL *ssl, void *arg))
{
    SSL_CTX_callback_ctrl(ctx, SSL_CTRL_SET_MSG_CALLBACK, (void (*)(void))cb);
}

void SSL_set_msg_callback(SSL *ssl,
                          void (*cb) (int write_p, int version,
                                      int content_type, const void *buf,
                                      size_t len, SSL *ssl, void *arg))
{
    SSL_callback_ctrl(ssl, SSL_CTRL_SET_MSG_CALLBACK, (void (*)(void))cb);
}

void SSL_CTX_set_not_resumable_session_callback(SSL_CTX *ctx,
                                                int (*cb) (SSL *ssl,
                                                           int
                                                           is_forward_secure))
{
    SSL_CTX_callback_ctrl(ctx, SSL_CTRL_SET_NOT_RESUMABLE_SESS_CB,
                          (void (*)(void))cb);
}

void SSL_set_not_resumable_session_callback(SSL *ssl,
                                            int (*cb) (SSL *ssl,
                                                       int is_forward_secure))
{
    SSL_callback_ctrl(ssl, SSL_CTRL_SET_NOT_RESUMABLE_SESS_CB,
                      (void (*)(void))cb);
}

/*
 * Allocates new EVP_MD_CTX and sets pointer to it into given pointer
 * vairable, freeing EVP_MD_CTX previously stored in that variable, if any.
 * If EVP_MD pointer is passed, initializes ctx with this md Returns newly
 * allocated ctx;
 */

EVP_MD_CTX *ssl_replace_hash(EVP_MD_CTX **hash, const EVP_MD *md)
{
    ssl_clear_hash_ctx(hash);
    *hash = EVP_MD_CTX_create();
    if (md)
        EVP_DigestInit_ex(*hash, md, NULL);
    return *hash;
}

void ssl_clear_hash_ctx(EVP_MD_CTX **hash)
{

    if (*hash)
        EVP_MD_CTX_destroy(*hash);
    *hash = NULL;
}

/* Retrieve handshake hashes */
int ssl_handshake_hash(SSL *s, unsigned char *out, int outlen)
{
    unsigned char *p = out;
    int idx, ret = 0;
    long mask;
    EVP_MD_CTX ctx;
    const EVP_MD *md;
    EVP_MD_CTX_init(&ctx);
    for (idx = 0; ssl_get_handshake_digest(idx, &mask, &md); idx++) {
        if (mask & ssl_get_algorithm2(s)) {
            int hashsize = EVP_MD_size(md);
            EVP_MD_CTX *hdgst = s->s3->handshake_dgst[idx];
            if (!hdgst || hashsize < 0 || hashsize > outlen)
                goto err;
            if (!EVP_MD_CTX_copy_ex(&ctx, hdgst))
                goto err;
            if (!EVP_DigestFinal_ex(&ctx, p, NULL))
                goto err;
            p += hashsize;
            outlen -= hashsize;
        }
    }
    ret = p - out;
 err:
    EVP_MD_CTX_cleanup(&ctx);
    return ret;
}

void SSL_set_debug(SSL *s, int debug)
{
    s->debug = debug;
}

int SSL_cache_hit(SSL *s)
{
    return s->hit;
}

int SSL_is_server(SSL *s)
{
    return s->server;
}

void SSL_set_security_level(SSL *s, int level)
{
    s->cert->sec_level = level;
}

int SSL_get_security_level(const SSL *s)
{
    return s->cert->sec_level;
}

void SSL_set_security_callback(SSL *s,
                               int (*cb) (SSL *s, SSL_CTX *ctx, int op,
                                          int bits, int nid, void *other,
                                          void *ex))
{
    s->cert->sec_cb = cb;
}

int (*SSL_get_security_callback(const SSL *s)) (SSL *s, SSL_CTX *ctx, int op,
                                                int bits, int nid,
                                                void *other, void *ex) {
    return s->cert->sec_cb;
}

void SSL_set0_security_ex_data(SSL *s, void *ex)
{
    s->cert->sec_ex = ex;
}

void *SSL_get0_security_ex_data(const SSL *s)
{
    return s->cert->sec_ex;
}

void SSL_CTX_set_security_level(SSL_CTX *ctx, int level)
{
    ctx->cert->sec_level = level;
}

int SSL_CTX_get_security_level(const SSL_CTX *ctx)
{
    return ctx->cert->sec_level;
}

void SSL_CTX_set_security_callback(SSL_CTX *ctx,
                                   int (*cb) (SSL *s, SSL_CTX *ctx, int op,
                                              int bits, int nid, void *other,
                                              void *ex))
{
    ctx->cert->sec_cb = cb;
}

int (*SSL_CTX_get_security_callback(const SSL_CTX *ctx)) (SSL *s,
                                                          SSL_CTX *ctx,
                                                          int op, int bits,
                                                          int nid,
                                                          void *other,
                                                          void *ex) {
    return ctx->cert->sec_cb;
}

void SSL_CTX_set0_security_ex_data(SSL_CTX *ctx, void *ex)
{
    ctx->cert->sec_ex = ex;
}

void *SSL_CTX_get0_security_ex_data(const SSL_CTX *ctx)
{
    return ctx->cert->sec_ex;
}

IMPLEMENT_OBJ_BSEARCH_GLOBAL_CMP_FN(SSL_CIPHER, SSL_CIPHER, ssl_cipher_id);<|MERGE_RESOLUTION|>--- conflicted
+++ resolved
@@ -1400,168 +1400,6 @@
     return (buf);
 }
 
-<<<<<<< HEAD
-int ssl_cipher_list_to_bytes(SSL *s, STACK_OF(SSL_CIPHER) *sk,
-                             unsigned char *p,
-                             int (*put_cb) (const SSL_CIPHER *,
-                                            unsigned char *))
-{
-    int i, j = 0;
-    SSL_CIPHER *c;
-    unsigned char *q;
-    int empty_reneg_info_scsv = !s->renegotiate;
-    /* Set disabled masks for this session */
-    ssl_set_client_disabled(s);
-
-    if (sk == NULL)
-        return (0);
-    q = p;
-    if (put_cb == NULL)
-        put_cb = s->method->put_cipher_by_char;
-
-    for (i = 0; i < sk_SSL_CIPHER_num(sk); i++) {
-        c = sk_SSL_CIPHER_value(sk, i);
-        /* Skip disabled ciphers */
-        if (ssl_cipher_disabled(s, c, SSL_SECOP_CIPHER_SUPPORTED))
-            continue;
-#ifdef OPENSSL_SSL_DEBUG_BROKEN_PROTOCOL
-        if (c->id == SSL3_CK_SCSV) {
-            if (!empty_reneg_info_scsv)
-                continue;
-            else
-                empty_reneg_info_scsv = 0;
-        }
-#endif
-        j = put_cb(c, p);
-        p += j;
-    }
-    /*
-     * If p == q, no ciphers; caller indicates an error. Otherwise, add
-     * applicable SCSVs.
-     */
-    if (p != q) {
-        if (empty_reneg_info_scsv) {
-            static SSL_CIPHER scsv = {
-                0, NULL, SSL3_CK_SCSV, 0, 0, 0, 0, 0, 0, 0, 0, 0
-            };
-            j = put_cb(&scsv, p);
-            p += j;
-#ifdef OPENSSL_RI_DEBUG
-            fprintf(stderr,
-                    "TLS_EMPTY_RENEGOTIATION_INFO_SCSV sent by client\n");
-#endif
-        }
-        if (s->mode & SSL_MODE_SEND_FALLBACK_SCSV) {
-            static SSL_CIPHER scsv = {
-                0, NULL, SSL3_CK_FALLBACK_SCSV, 0, 0, 0, 0, 0, 0, 0, 0, 0
-            };
-            j = put_cb(&scsv, p);
-            p += j;
-        }
-    }
-
-    return (p - q);
-}
-
-STACK_OF(SSL_CIPHER) *ssl_bytes_to_cipher_list(SSL *s, unsigned char *p,
-                                               int num,
-                                               STACK_OF(SSL_CIPHER) **skp)
-{
-    const SSL_CIPHER *c;
-    STACK_OF(SSL_CIPHER) *sk;
-    int i, n;
-
-    if (s->s3)
-        s->s3->send_connection_binding = 0;
-
-    n = ssl_put_cipher_by_char(s, NULL, NULL);
-    if (n == 0 || (num % n) != 0) {
-        SSLerr(SSL_F_SSL_BYTES_TO_CIPHER_LIST,
-               SSL_R_ERROR_IN_RECEIVED_CIPHER_LIST);
-        return (NULL);
-    }
-    if ((skp == NULL) || (*skp == NULL))
-        {
-        sk = sk_SSL_CIPHER_new_null(); /* change perhaps later */
-        if(sk == NULL)
-            return NULL;
-        }
-    else {
-        sk = *skp;
-        sk_SSL_CIPHER_zero(sk);
-    }
-
-    OPENSSL_free(s->cert->ciphers_raw);
-    s->cert->ciphers_raw = BUF_memdup(p, num);
-    if (s->cert->ciphers_raw == NULL) {
-        SSLerr(SSL_F_SSL_BYTES_TO_CIPHER_LIST, ERR_R_MALLOC_FAILURE);
-        goto err;
-    }
-    s->cert->ciphers_rawlen = (size_t)num;
-
-    for (i = 0; i < num; i += n) {
-        /* Check for TLS_EMPTY_RENEGOTIATION_INFO_SCSV */
-        if (s->s3 && (n != 3 || !p[0]) &&
-            (p[n - 2] == ((SSL3_CK_SCSV >> 8) & 0xff)) &&
-            (p[n - 1] == (SSL3_CK_SCSV & 0xff))) {
-            /* SCSV fatal if renegotiating */
-            if (s->renegotiate) {
-                SSLerr(SSL_F_SSL_BYTES_TO_CIPHER_LIST,
-                       SSL_R_SCSV_RECEIVED_WHEN_RENEGOTIATING);
-                ssl3_send_alert(s, SSL3_AL_FATAL, SSL_AD_HANDSHAKE_FAILURE);
-                goto err;
-            }
-            s->s3->send_connection_binding = 1;
-            p += n;
-#ifdef OPENSSL_RI_DEBUG
-            fprintf(stderr, "SCSV received by server\n");
-#endif
-            continue;
-        }
-
-        /* Check for TLS_FALLBACK_SCSV */
-        if ((n != 3 || !p[0]) &&
-            (p[n - 2] == ((SSL3_CK_FALLBACK_SCSV >> 8) & 0xff)) &&
-            (p[n - 1] == (SSL3_CK_FALLBACK_SCSV & 0xff))) {
-            /*
-             * The SCSV indicates that the client previously tried a higher
-             * version. Fail if the current version is an unexpected
-             * downgrade.
-             */
-            if (!SSL_ctrl(s, SSL_CTRL_CHECK_PROTO_VERSION, 0, NULL)) {
-                SSLerr(SSL_F_SSL_BYTES_TO_CIPHER_LIST,
-                       SSL_R_INAPPROPRIATE_FALLBACK);
-                if (s->s3)
-                    ssl3_send_alert(s, SSL3_AL_FATAL,
-                                    SSL_AD_INAPPROPRIATE_FALLBACK);
-                goto err;
-            }
-            p += n;
-            continue;
-        }
-
-        c = ssl_get_cipher_by_char(s, p);
-        p += n;
-        if (c != NULL) {
-            if (!sk_SSL_CIPHER_push(sk, c)) {
-                SSLerr(SSL_F_SSL_BYTES_TO_CIPHER_LIST, ERR_R_MALLOC_FAILURE);
-                goto err;
-            }
-        }
-    }
-
-    if (skp != NULL)
-        *skp = sk;
-    return (sk);
- err:
-    if ((skp == NULL) || (*skp == NULL))
-        sk_SSL_CIPHER_free(sk);
-    return (NULL);
-}
-
-#ifndef OPENSSL_NO_TLSEXT
-=======
->>>>>>> 9b86974e
 /** return a servername extension value if provided in Client Hello, or NULL.
  * So far, only host_name types are defined (RFC 3546).
  */
