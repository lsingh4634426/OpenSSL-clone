/*
 * Copyright 1995-2020 The OpenSSL Project Authors. All Rights Reserved.
 * Copyright (c) 2002, Oracle and/or its affiliates. All rights reserved
 * Copyright 2005 Nokia. All rights reserved.
 *
 * Licensed under the OpenSSL license (the "License").  You may not use
 * this file except in compliance with the License.  You can obtain a copy
 * in the file LICENSE in the source distribution or at
 * https://www.openssl.org/source/license.html
 */

#include <stdio.h>
#include "ssl_local.h"
#include <openssl/objects.h>
#include <openssl/x509v3.h>
#include <openssl/rand.h>
#include <openssl/rand_drbg.h>
#include <openssl/ocsp.h>
#include <openssl/dh.h>
#include <openssl/engine.h>
#include <openssl/async.h>
#include <openssl/ct.h>
#include "internal/cryptlib.h"
#include "internal/refcount.h"

const char SSL_version_str[] = OPENSSL_VERSION_TEXT;

static int ssl_undefined_function_1(SSL *ssl, SSL3_RECORD *r, size_t s, int t)
{
    (void)r;
    (void)s;
    (void)t;
    return ssl_undefined_function(ssl);
}

static int ssl_undefined_function_2(SSL *ssl, SSL3_RECORD *r, unsigned char *s,
                                    int t)
{
    (void)r;
    (void)s;
    (void)t;
    return ssl_undefined_function(ssl);
}

static int ssl_undefined_function_3(SSL *ssl, unsigned char *r,
                                    unsigned char *s, size_t t, size_t *u)
{
    (void)r;
    (void)s;
    (void)t;
    (void)u;
    return ssl_undefined_function(ssl);
}

static int ssl_undefined_function_4(SSL *ssl, int r)
{
    (void)r;
    return ssl_undefined_function(ssl);
}

static size_t ssl_undefined_function_5(SSL *ssl, const char *r, size_t s,
                                       unsigned char *t)
{
    (void)r;
    (void)s;
    (void)t;
    return ssl_undefined_function(ssl);
}

static int ssl_undefined_function_6(int r)
{
    (void)r;
    return ssl_undefined_function(NULL);
}

static int ssl_undefined_function_7(SSL *ssl, unsigned char *r, size_t s,
                                    const char *t, size_t u,
                                    const unsigned char *v, size_t w, int x)
{
    (void)r;
    (void)s;
    (void)t;
    (void)u;
    (void)v;
    (void)w;
    (void)x;
    return ssl_undefined_function(ssl);
}

SSL3_ENC_METHOD ssl3_undef_enc_method = {
    ssl_undefined_function_1,
    ssl_undefined_function_2,
    ssl_undefined_function,
    ssl_undefined_function_3,
    ssl_undefined_function_4,
    ssl_undefined_function_5,
    NULL,                       /* client_finished_label */
    0,                          /* client_finished_label_len */
    NULL,                       /* server_finished_label */
    0,                          /* server_finished_label_len */
    ssl_undefined_function_6,
    ssl_undefined_function_7,
};

struct ssl_async_args {
    SSL *s;
    void *buf;
    size_t num;
    enum { READFUNC, WRITEFUNC, OTHERFUNC } type;
    union {
        int (*func_read) (SSL *, void *, size_t, size_t *);
        int (*func_write) (SSL *, const void *, size_t, size_t *);
        int (*func_other) (SSL *);
    } f;
};

static const struct {
    uint8_t mtype;
    uint8_t ord;
    int nid;
} dane_mds[] = {
    {
        DANETLS_MATCHING_FULL, 0, NID_undef
    },
    {
        DANETLS_MATCHING_2256, 1, NID_sha256
    },
    {
        DANETLS_MATCHING_2512, 2, NID_sha512
    },
};

static int dane_ctx_enable(struct dane_ctx_st *dctx)
{
    const EVP_MD **mdevp;
    uint8_t *mdord;
    uint8_t mdmax = DANETLS_MATCHING_LAST;
    int n = ((int)mdmax) + 1;   /* int to handle PrivMatch(255) */
    size_t i;

    if (dctx->mdevp != NULL)
        return 1;

    mdevp = OPENSSL_zalloc(n * sizeof(*mdevp));
    mdord = OPENSSL_zalloc(n * sizeof(*mdord));

    if (mdord == NULL || mdevp == NULL) {
        OPENSSL_free(mdord);
        OPENSSL_free(mdevp);
        SSLerr(SSL_F_DANE_CTX_ENABLE, ERR_R_MALLOC_FAILURE);
        return 0;
    }

    /* Install default entries */
    for (i = 0; i < OSSL_NELEM(dane_mds); ++i) {
        const EVP_MD *md;

        if (dane_mds[i].nid == NID_undef ||
            (md = EVP_get_digestbynid(dane_mds[i].nid)) == NULL)
            continue;
        mdevp[dane_mds[i].mtype] = md;
        mdord[dane_mds[i].mtype] = dane_mds[i].ord;
    }

    dctx->mdevp = mdevp;
    dctx->mdord = mdord;
    dctx->mdmax = mdmax;

    return 1;
}

static void dane_ctx_final(struct dane_ctx_st *dctx)
{
    OPENSSL_free(dctx->mdevp);
    dctx->mdevp = NULL;

    OPENSSL_free(dctx->mdord);
    dctx->mdord = NULL;
    dctx->mdmax = 0;
}

static void tlsa_free(danetls_record *t)
{
    if (t == NULL)
        return;
    OPENSSL_free(t->data);
    EVP_PKEY_free(t->spki);
    OPENSSL_free(t);
}

static void dane_final(SSL_DANE *dane)
{
    sk_danetls_record_pop_free(dane->trecs, tlsa_free);
    dane->trecs = NULL;

    sk_X509_pop_free(dane->certs, X509_free);
    dane->certs = NULL;

    X509_free(dane->mcert);
    dane->mcert = NULL;
    dane->mtlsa = NULL;
    dane->mdpth = -1;
    dane->pdpth = -1;
}

/*
 * dane_copy - Copy dane configuration, sans verification state.
 */
static int ssl_dane_dup(SSL *to, SSL *from)
{
    int num;
    int i;

    if (!DANETLS_ENABLED(&from->dane))
        return 1;

    num = sk_danetls_record_num(from->dane.trecs);
    dane_final(&to->dane);
    to->dane.flags = from->dane.flags;
    to->dane.dctx = &to->ctx->dane;
    to->dane.trecs = sk_danetls_record_new_reserve(NULL, num);

    if (to->dane.trecs == NULL) {
        SSLerr(SSL_F_SSL_DANE_DUP, ERR_R_MALLOC_FAILURE);
        return 0;
    }

    for (i = 0; i < num; ++i) {
        danetls_record *t = sk_danetls_record_value(from->dane.trecs, i);

        if (SSL_dane_tlsa_add(to, t->usage, t->selector, t->mtype,
                              t->data, t->dlen) <= 0)
            return 0;
    }
    return 1;
}

static int dane_mtype_set(struct dane_ctx_st *dctx,
                          const EVP_MD *md, uint8_t mtype, uint8_t ord)
{
    int i;

    if (mtype == DANETLS_MATCHING_FULL && md != NULL) {
        SSLerr(SSL_F_DANE_MTYPE_SET, SSL_R_DANE_CANNOT_OVERRIDE_MTYPE_FULL);
        return 0;
    }

    if (mtype > dctx->mdmax) {
        const EVP_MD **mdevp;
        uint8_t *mdord;
        int n = ((int)mtype) + 1;

        mdevp = OPENSSL_realloc(dctx->mdevp, n * sizeof(*mdevp));
        if (mdevp == NULL) {
            SSLerr(SSL_F_DANE_MTYPE_SET, ERR_R_MALLOC_FAILURE);
            return -1;
        }
        dctx->mdevp = mdevp;

        mdord = OPENSSL_realloc(dctx->mdord, n * sizeof(*mdord));
        if (mdord == NULL) {
            SSLerr(SSL_F_DANE_MTYPE_SET, ERR_R_MALLOC_FAILURE);
            return -1;
        }
        dctx->mdord = mdord;

        /* Zero-fill any gaps */
        for (i = dctx->mdmax + 1; i < mtype; ++i) {
            mdevp[i] = NULL;
            mdord[i] = 0;
        }

        dctx->mdmax = mtype;
    }

    dctx->mdevp[mtype] = md;
    /* Coerce ordinal of disabled matching types to 0 */
    dctx->mdord[mtype] = (md == NULL) ? 0 : ord;

    return 1;
}

static const EVP_MD *tlsa_md_get(SSL_DANE *dane, uint8_t mtype)
{
    if (mtype > dane->dctx->mdmax)
        return NULL;
    return dane->dctx->mdevp[mtype];
}

static int dane_tlsa_add(SSL_DANE *dane,
                         uint8_t usage,
                         uint8_t selector,
                         uint8_t mtype, unsigned const char *data, size_t dlen)
{
    danetls_record *t;
    const EVP_MD *md = NULL;
    int ilen = (int)dlen;
    int i;
    int num;

    if (dane->trecs == NULL) {
        SSLerr(SSL_F_DANE_TLSA_ADD, SSL_R_DANE_NOT_ENABLED);
        return -1;
    }

    if (ilen < 0 || dlen != (size_t)ilen) {
        SSLerr(SSL_F_DANE_TLSA_ADD, SSL_R_DANE_TLSA_BAD_DATA_LENGTH);
        return 0;
    }

    if (usage > DANETLS_USAGE_LAST) {
        SSLerr(SSL_F_DANE_TLSA_ADD, SSL_R_DANE_TLSA_BAD_CERTIFICATE_USAGE);
        return 0;
    }

    if (selector > DANETLS_SELECTOR_LAST) {
        SSLerr(SSL_F_DANE_TLSA_ADD, SSL_R_DANE_TLSA_BAD_SELECTOR);
        return 0;
    }

    if (mtype != DANETLS_MATCHING_FULL) {
        md = tlsa_md_get(dane, mtype);
        if (md == NULL) {
            SSLerr(SSL_F_DANE_TLSA_ADD, SSL_R_DANE_TLSA_BAD_MATCHING_TYPE);
            return 0;
        }
    }

    if (md != NULL && dlen != (size_t)EVP_MD_size(md)) {
        SSLerr(SSL_F_DANE_TLSA_ADD, SSL_R_DANE_TLSA_BAD_DIGEST_LENGTH);
        return 0;
    }
    if (!data) {
        SSLerr(SSL_F_DANE_TLSA_ADD, SSL_R_DANE_TLSA_NULL_DATA);
        return 0;
    }

    if ((t = OPENSSL_zalloc(sizeof(*t))) == NULL) {
        SSLerr(SSL_F_DANE_TLSA_ADD, ERR_R_MALLOC_FAILURE);
        return -1;
    }

    t->usage = usage;
    t->selector = selector;
    t->mtype = mtype;
    t->data = OPENSSL_malloc(dlen);
    if (t->data == NULL) {
        tlsa_free(t);
        SSLerr(SSL_F_DANE_TLSA_ADD, ERR_R_MALLOC_FAILURE);
        return -1;
    }
    memcpy(t->data, data, dlen);
    t->dlen = dlen;

    /* Validate and cache full certificate or public key */
    if (mtype == DANETLS_MATCHING_FULL) {
        const unsigned char *p = data;
        X509 *cert = NULL;
        EVP_PKEY *pkey = NULL;

        switch (selector) {
        case DANETLS_SELECTOR_CERT:
            if (!d2i_X509(&cert, &p, ilen) || p < data ||
                dlen != (size_t)(p - data)) {
                tlsa_free(t);
                SSLerr(SSL_F_DANE_TLSA_ADD, SSL_R_DANE_TLSA_BAD_CERTIFICATE);
                return 0;
            }
            if (X509_get0_pubkey(cert) == NULL) {
                tlsa_free(t);
                SSLerr(SSL_F_DANE_TLSA_ADD, SSL_R_DANE_TLSA_BAD_CERTIFICATE);
                return 0;
            }

            if ((DANETLS_USAGE_BIT(usage) & DANETLS_TA_MASK) == 0) {
                X509_free(cert);
                break;
            }

            /*
             * For usage DANE-TA(2), we support authentication via "2 0 0" TLSA
             * records that contain full certificates of trust-anchors that are
             * not present in the wire chain.  For usage PKIX-TA(0), we augment
             * the chain with untrusted Full(0) certificates from DNS, in case
             * they are missing from the chain.
             */
            if ((dane->certs == NULL &&
                 (dane->certs = sk_X509_new_null()) == NULL) ||
                !sk_X509_push(dane->certs, cert)) {
                SSLerr(SSL_F_DANE_TLSA_ADD, ERR_R_MALLOC_FAILURE);
                X509_free(cert);
                tlsa_free(t);
                return -1;
            }
            break;

        case DANETLS_SELECTOR_SPKI:
            if (!d2i_PUBKEY(&pkey, &p, ilen) || p < data ||
                dlen != (size_t)(p - data)) {
                tlsa_free(t);
                SSLerr(SSL_F_DANE_TLSA_ADD, SSL_R_DANE_TLSA_BAD_PUBLIC_KEY);
                return 0;
            }

            /*
             * For usage DANE-TA(2), we support authentication via "2 1 0" TLSA
             * records that contain full bare keys of trust-anchors that are
             * not present in the wire chain.
             */
            if (usage == DANETLS_USAGE_DANE_TA)
                t->spki = pkey;
            else
                EVP_PKEY_free(pkey);
            break;
        }
    }

    /*-
     * Find the right insertion point for the new record.
     *
     * See crypto/x509/x509_vfy.c.  We sort DANE-EE(3) records first, so that
     * they can be processed first, as they require no chain building, and no
     * expiration or hostname checks.  Because DANE-EE(3) is numerically
     * largest, this is accomplished via descending sort by "usage".
     *
     * We also sort in descending order by matching ordinal to simplify
     * the implementation of digest agility in the verification code.
     *
     * The choice of order for the selector is not significant, so we
     * use the same descending order for consistency.
     */
    num = sk_danetls_record_num(dane->trecs);
    for (i = 0; i < num; ++i) {
        danetls_record *rec = sk_danetls_record_value(dane->trecs, i);

        if (rec->usage > usage)
            continue;
        if (rec->usage < usage)
            break;
        if (rec->selector > selector)
            continue;
        if (rec->selector < selector)
            break;
        if (dane->dctx->mdord[rec->mtype] > dane->dctx->mdord[mtype])
            continue;
        break;
    }

    if (!sk_danetls_record_insert(dane->trecs, t, i)) {
        tlsa_free(t);
        SSLerr(SSL_F_DANE_TLSA_ADD, ERR_R_MALLOC_FAILURE);
        return -1;
    }
    dane->umask |= DANETLS_USAGE_BIT(usage);

    return 1;
}

/*
 * Return 0 if there is only one version configured and it was disabled
 * at configure time.  Return 1 otherwise.
 */
static int ssl_check_allowed_versions(int min_version, int max_version)
{
    int minisdtls = 0, maxisdtls = 0;

    /* Figure out if we're doing DTLS versions or TLS versions */
    if (min_version == DTLS1_BAD_VER
        || min_version >> 8 == DTLS1_VERSION_MAJOR)
        minisdtls = 1;
    if (max_version == DTLS1_BAD_VER
        || max_version >> 8 == DTLS1_VERSION_MAJOR)
        maxisdtls = 1;
    /* A wildcard version of 0 could be DTLS or TLS. */
    if ((minisdtls && !maxisdtls && max_version != 0)
        || (maxisdtls && !minisdtls && min_version != 0)) {
        /* Mixing DTLS and TLS versions will lead to sadness; deny it. */
        return 0;
    }

    if (minisdtls || maxisdtls) {
        /* Do DTLS version checks. */
        if (min_version == 0)
            /* Ignore DTLS1_BAD_VER */
            min_version = DTLS1_VERSION;
        if (max_version == 0)
            max_version = DTLS1_2_VERSION;
#ifdef OPENSSL_NO_DTLS1_2
        if (max_version == DTLS1_2_VERSION)
            max_version = DTLS1_VERSION;
#endif
#ifdef OPENSSL_NO_DTLS1
        if (min_version == DTLS1_VERSION)
            min_version = DTLS1_2_VERSION;
#endif
        /* Done massaging versions; do the check. */
        if (0
#ifdef OPENSSL_NO_DTLS1
            || (DTLS_VERSION_GE(min_version, DTLS1_VERSION)
                && DTLS_VERSION_GE(DTLS1_VERSION, max_version))
#endif
#ifdef OPENSSL_NO_DTLS1_2
            || (DTLS_VERSION_GE(min_version, DTLS1_2_VERSION)
                && DTLS_VERSION_GE(DTLS1_2_VERSION, max_version))
#endif
            )
            return 0;
    } else {
        /* Regular TLS version checks. */
        if (min_version == 0)
            min_version = SSL3_VERSION;
        if (max_version == 0)
            max_version = TLS1_3_VERSION;
#ifdef OPENSSL_NO_TLS1_3
        if (max_version == TLS1_3_VERSION)
            max_version = TLS1_2_VERSION;
#endif
#ifdef OPENSSL_NO_TLS1_2
        if (max_version == TLS1_2_VERSION)
            max_version = TLS1_1_VERSION;
#endif
#ifdef OPENSSL_NO_TLS1_1
        if (max_version == TLS1_1_VERSION)
            max_version = TLS1_VERSION;
#endif
#ifdef OPENSSL_NO_TLS1
        if (max_version == TLS1_VERSION)
            max_version = SSL3_VERSION;
#endif
#ifdef OPENSSL_NO_SSL3
        if (min_version == SSL3_VERSION)
            min_version = TLS1_VERSION;
#endif
#ifdef OPENSSL_NO_TLS1
        if (min_version == TLS1_VERSION)
            min_version = TLS1_1_VERSION;
#endif
#ifdef OPENSSL_NO_TLS1_1
        if (min_version == TLS1_1_VERSION)
            min_version = TLS1_2_VERSION;
#endif
#ifdef OPENSSL_NO_TLS1_2
        if (min_version == TLS1_2_VERSION)
            min_version = TLS1_3_VERSION;
#endif
        /* Done massaging versions; do the check. */
        if (0
#ifdef OPENSSL_NO_SSL3
            || (min_version <= SSL3_VERSION && SSL3_VERSION <= max_version)
#endif
#ifdef OPENSSL_NO_TLS1
            || (min_version <= TLS1_VERSION && TLS1_VERSION <= max_version)
#endif
#ifdef OPENSSL_NO_TLS1_1
            || (min_version <= TLS1_1_VERSION && TLS1_1_VERSION <= max_version)
#endif
#ifdef OPENSSL_NO_TLS1_2
            || (min_version <= TLS1_2_VERSION && TLS1_2_VERSION <= max_version)
#endif
#ifdef OPENSSL_NO_TLS1_3
            || (min_version <= TLS1_3_VERSION && TLS1_3_VERSION <= max_version)
#endif
            )
            return 0;
    }
    return 1;
}

static void clear_ciphers(SSL *s)
{
    /* clear the current cipher */
    ssl_clear_cipher_ctx(s);
    ssl_clear_hash_ctx(&s->read_hash);
    ssl_clear_hash_ctx(&s->write_hash);
}

int SSL_clear(SSL *s)
{
    if (s->method == NULL) {
        SSLerr(SSL_F_SSL_CLEAR, SSL_R_NO_METHOD_SPECIFIED);
        return 0;
    }

    if (ssl_clear_bad_session(s)) {
        SSL_SESSION_free(s->session);
        s->session = NULL;
    }
    SSL_SESSION_free(s->psksession);
    s->psksession = NULL;
    OPENSSL_free(s->psksession_id);
    s->psksession_id = NULL;
    s->psksession_id_len = 0;
    s->hello_retry_request = 0;
    s->sent_tickets = 0;

    s->error = 0;
    s->hit = 0;
    s->shutdown = 0;

    if (s->renegotiate) {
        SSLerr(SSL_F_SSL_CLEAR, ERR_R_INTERNAL_ERROR);
        return 0;
    }

    ossl_statem_clear(s);

    s->version = s->method->version;
    s->client_version = s->version;
    s->rwstate = SSL_NOTHING;

    BUF_MEM_free(s->init_buf);
    s->init_buf = NULL;
    clear_ciphers(s);
    s->first_packet = 0;

    s->key_update = SSL_KEY_UPDATE_NONE;

    EVP_MD_CTX_free(s->pha_dgst);
    s->pha_dgst = NULL;

    /* Reset DANE verification result state */
    s->dane.mdpth = -1;
    s->dane.pdpth = -1;
    X509_free(s->dane.mcert);
    s->dane.mcert = NULL;
    s->dane.mtlsa = NULL;

    /* Clear the verification result peername */
    X509_VERIFY_PARAM_move_peername(s->param, NULL);

    /* Clear any shared connection state */
    OPENSSL_free(s->shared_sigalgs);
    s->shared_sigalgs = NULL;
    s->shared_sigalgslen = 0;

    /*
     * Check to see if we were changed into a different method, if so, revert
     * back.
     */
    if (s->method != s->ctx->method) {
        s->method->ssl_free(s);
        s->method = s->ctx->method;
        if (!s->method->ssl_new(s))
            return 0;
    } else {
        if (!s->method->ssl_clear(s))
            return 0;
    }

    RECORD_LAYER_clear(&s->rlayer);

    return 1;
}

/** Used to change an SSL_CTXs default SSL method type */
int SSL_CTX_set_ssl_version(SSL_CTX *ctx, const SSL_METHOD *meth)
{
    STACK_OF(SSL_CIPHER) *sk;

    ctx->method = meth;

    if (!SSL_CTX_set_ciphersuites(ctx, TLS_DEFAULT_CIPHERSUITES)) {
        SSLerr(SSL_F_SSL_CTX_SET_SSL_VERSION, SSL_R_SSL_LIBRARY_HAS_NO_CIPHERS);
        return 0;
    }
    sk = ssl_create_cipher_list(ctx->method,
                                ctx->tls13_ciphersuites,
                                &(ctx->cipher_list),
                                &(ctx->cipher_list_by_id),
                                SSL_DEFAULT_CIPHER_LIST, ctx->cert);
    if ((sk == NULL) || (sk_SSL_CIPHER_num(sk) <= 0)) {
        SSLerr(SSL_F_SSL_CTX_SET_SSL_VERSION, SSL_R_SSL_LIBRARY_HAS_NO_CIPHERS);
        return 0;
    }
    return 1;
}

SSL *SSL_new(SSL_CTX *ctx)
{
    SSL *s;

    if (ctx == NULL) {
        SSLerr(SSL_F_SSL_NEW, SSL_R_NULL_SSL_CTX);
        return NULL;
    }
    if (ctx->method == NULL) {
        SSLerr(SSL_F_SSL_NEW, SSL_R_SSL_CTX_HAS_NO_DEFAULT_SSL_VERSION);
        return NULL;
    }

    s = OPENSSL_zalloc(sizeof(*s));
    if (s == NULL)
        goto err;

    s->references = 1;
    s->lock = CRYPTO_THREAD_lock_new();
    if (s->lock == NULL) {
        OPENSSL_free(s);
        s = NULL;
        goto err;
    }

    RECORD_LAYER_init(&s->rlayer, s);

    s->options = ctx->options;
    s->dane.flags = ctx->dane.flags;
    s->min_proto_version = ctx->min_proto_version;
    s->max_proto_version = ctx->max_proto_version;
    s->mode = ctx->mode;
    s->max_cert_list = ctx->max_cert_list;
    s->max_early_data = ctx->max_early_data;
    s->recv_max_early_data = ctx->recv_max_early_data;
    s->num_tickets = ctx->num_tickets;
    s->pha_enabled = ctx->pha_enabled;

    /* Shallow copy of the ciphersuites stack */
    s->tls13_ciphersuites = sk_SSL_CIPHER_dup(ctx->tls13_ciphersuites);
    if (s->tls13_ciphersuites == NULL)
        goto err;

    /*
     * Earlier library versions used to copy the pointer to the CERT, not
     * its contents; only when setting new parameters for the per-SSL
     * copy, ssl_cert_new would be called (and the direct reference to
     * the per-SSL_CTX settings would be lost, but those still were
     * indirectly accessed for various purposes, and for that reason they
     * used to be known as s->ctx->default_cert). Now we don't look at the
     * SSL_CTX's CERT after having duplicated it once.
     */
    s->cert = ssl_cert_dup(ctx->cert);
    if (s->cert == NULL)
        goto err;

    RECORD_LAYER_set_read_ahead(&s->rlayer, ctx->read_ahead);
    s->msg_callback = ctx->msg_callback;
    s->msg_callback_arg = ctx->msg_callback_arg;
    s->verify_mode = ctx->verify_mode;
    s->not_resumable_session_cb = ctx->not_resumable_session_cb;
    s->record_padding_cb = ctx->record_padding_cb;
    s->record_padding_arg = ctx->record_padding_arg;
    s->block_padding = ctx->block_padding;
    s->sid_ctx_length = ctx->sid_ctx_length;
    if (!ossl_assert(s->sid_ctx_length <= sizeof(s->sid_ctx)))
        goto err;
    memcpy(&s->sid_ctx, &ctx->sid_ctx, sizeof(s->sid_ctx));
    s->verify_callback = ctx->default_verify_callback;
    s->generate_session_id = ctx->generate_session_id;

    s->param = X509_VERIFY_PARAM_new();
    if (s->param == NULL)
        goto err;
    X509_VERIFY_PARAM_inherit(s->param, ctx->param);
    s->quiet_shutdown = ctx->quiet_shutdown;

    s->ext.max_fragment_len_mode = ctx->ext.max_fragment_len_mode;
    s->max_send_fragment = ctx->max_send_fragment;
    s->split_send_fragment = ctx->split_send_fragment;
    s->max_pipelines = ctx->max_pipelines;
    if (s->max_pipelines > 1)
        RECORD_LAYER_set_read_ahead(&s->rlayer, 1);
    if (ctx->default_read_buf_len > 0)
        SSL_set_default_read_buffer_len(s, ctx->default_read_buf_len);

    SSL_CTX_up_ref(ctx);
    s->ctx = ctx;
    s->ext.debug_cb = 0;
    s->ext.debug_arg = NULL;
    s->ext.ticket_expected = 0;
    s->ext.status_type = ctx->ext.status_type;
    s->ext.status_expected = 0;
    s->ext.ocsp.ids = NULL;
    s->ext.ocsp.exts = NULL;
    s->ext.ocsp.resp = NULL;
    s->ext.ocsp.resp_len = 0;
    SSL_CTX_up_ref(ctx);
    s->session_ctx = ctx;
#ifndef OPENSSL_NO_EC
    if (ctx->ext.ecpointformats) {
        s->ext.ecpointformats =
            OPENSSL_memdup(ctx->ext.ecpointformats,
                           ctx->ext.ecpointformats_len);
        if (!s->ext.ecpointformats)
            goto err;
        s->ext.ecpointformats_len =
            ctx->ext.ecpointformats_len;
    }
    if (ctx->ext.supportedgroups) {
        s->ext.supportedgroups =
            OPENSSL_memdup(ctx->ext.supportedgroups,
                           ctx->ext.supportedgroups_len
                                * sizeof(*ctx->ext.supportedgroups));
        if (!s->ext.supportedgroups)
            goto err;
        s->ext.supportedgroups_len = ctx->ext.supportedgroups_len;
    }
#endif
#ifndef OPENSSL_NO_NEXTPROTONEG
    s->ext.npn = NULL;
#endif

    if (s->ctx->ext.alpn) {
        s->ext.alpn = OPENSSL_malloc(s->ctx->ext.alpn_len);
        if (s->ext.alpn == NULL)
            goto err;
        memcpy(s->ext.alpn, s->ctx->ext.alpn, s->ctx->ext.alpn_len);
        s->ext.alpn_len = s->ctx->ext.alpn_len;
    }

    s->verified_chain = NULL;
    s->verify_result = X509_V_OK;

    s->default_passwd_callback = ctx->default_passwd_callback;
    s->default_passwd_callback_userdata = ctx->default_passwd_callback_userdata;

    s->method = ctx->method;

    s->key_update = SSL_KEY_UPDATE_NONE;

    s->allow_early_data_cb = ctx->allow_early_data_cb;
    s->allow_early_data_cb_data = ctx->allow_early_data_cb_data;

    if (!s->method->ssl_new(s))
        goto err;

    s->server = (ctx->method->ssl_accept == ssl_undefined_function) ? 0 : 1;

    if (!SSL_clear(s))
        goto err;

    if (!CRYPTO_new_ex_data(CRYPTO_EX_INDEX_SSL, s, &s->ex_data))
        goto err;

#ifndef OPENSSL_NO_PSK
    s->psk_client_callback = ctx->psk_client_callback;
    s->psk_server_callback = ctx->psk_server_callback;
#endif
    s->psk_find_session_cb = ctx->psk_find_session_cb;
    s->psk_use_session_cb = ctx->psk_use_session_cb;

    s->job = NULL;

#ifndef OPENSSL_NO_CT
    if (!SSL_set_ct_validation_callback(s, ctx->ct_validation_callback,
                                        ctx->ct_validation_callback_arg))
        goto err;
#endif

    return s;
 err:
    SSL_free(s);
    SSLerr(SSL_F_SSL_NEW, ERR_R_MALLOC_FAILURE);
    return NULL;
}

int SSL_is_dtls(const SSL *s)
{
    return SSL_IS_DTLS(s) ? 1 : 0;
}

int SSL_up_ref(SSL *s)
{
    int i;

    if (CRYPTO_UP_REF(&s->references, &i, s->lock) <= 0)
        return 0;

    REF_PRINT_COUNT("SSL", s);
    REF_ASSERT_ISNT(i < 2);
    return ((i > 1) ? 1 : 0);
}

int SSL_CTX_set_session_id_context(SSL_CTX *ctx, const unsigned char *sid_ctx,
                                   unsigned int sid_ctx_len)
{
    if (sid_ctx_len > SSL_MAX_SID_CTX_LENGTH) {
        SSLerr(SSL_F_SSL_CTX_SET_SESSION_ID_CONTEXT,
               SSL_R_SSL_SESSION_ID_CONTEXT_TOO_LONG);
        return 0;
    }
    ctx->sid_ctx_length = sid_ctx_len;
    memcpy(ctx->sid_ctx, sid_ctx, sid_ctx_len);

    return 1;
}

int SSL_set_session_id_context(SSL *ssl, const unsigned char *sid_ctx,
                               unsigned int sid_ctx_len)
{
    if (sid_ctx_len > SSL_MAX_SID_CTX_LENGTH) {
        SSLerr(SSL_F_SSL_SET_SESSION_ID_CONTEXT,
               SSL_R_SSL_SESSION_ID_CONTEXT_TOO_LONG);
        return 0;
    }
    ssl->sid_ctx_length = sid_ctx_len;
    memcpy(ssl->sid_ctx, sid_ctx, sid_ctx_len);

    return 1;
}

int SSL_CTX_set_generate_session_id(SSL_CTX *ctx, GEN_SESSION_CB cb)
{
    CRYPTO_THREAD_write_lock(ctx->lock);
    ctx->generate_session_id = cb;
    CRYPTO_THREAD_unlock(ctx->lock);
    return 1;
}

int SSL_set_generate_session_id(SSL *ssl, GEN_SESSION_CB cb)
{
    CRYPTO_THREAD_write_lock(ssl->lock);
    ssl->generate_session_id = cb;
    CRYPTO_THREAD_unlock(ssl->lock);
    return 1;
}

int SSL_has_matching_session_id(const SSL *ssl, const unsigned char *id,
                                unsigned int id_len)
{
    /*
     * A quick examination of SSL_SESSION_hash and SSL_SESSION_cmp shows how
     * we can "construct" a session to give us the desired check - i.e. to
     * find if there's a session in the hash table that would conflict with
     * any new session built out of this id/id_len and the ssl_version in use
     * by this SSL.
     */
    SSL_SESSION r, *p;

    if (id_len > sizeof(r.session_id))
        return 0;

    r.ssl_version = ssl->version;
    r.session_id_length = id_len;
    memcpy(r.session_id, id, id_len);

    CRYPTO_THREAD_read_lock(ssl->session_ctx->lock);
    p = lh_SSL_SESSION_retrieve(ssl->session_ctx->sessions, &r);
    CRYPTO_THREAD_unlock(ssl->session_ctx->lock);
    return (p != NULL);
}

int SSL_CTX_set_purpose(SSL_CTX *s, int purpose)
{
    return X509_VERIFY_PARAM_set_purpose(s->param, purpose);
}

int SSL_set_purpose(SSL *s, int purpose)
{
    return X509_VERIFY_PARAM_set_purpose(s->param, purpose);
}

int SSL_CTX_set_trust(SSL_CTX *s, int trust)
{
    return X509_VERIFY_PARAM_set_trust(s->param, trust);
}

int SSL_set_trust(SSL *s, int trust)
{
    return X509_VERIFY_PARAM_set_trust(s->param, trust);
}

int SSL_set1_host(SSL *s, const char *hostname)
{
    return X509_VERIFY_PARAM_set1_host(s->param, hostname, 0);
}

int SSL_add1_host(SSL *s, const char *hostname)
{
    return X509_VERIFY_PARAM_add1_host(s->param, hostname, 0);
}

void SSL_set_hostflags(SSL *s, unsigned int flags)
{
    X509_VERIFY_PARAM_set_hostflags(s->param, flags);
}

const char *SSL_get0_peername(SSL *s)
{
    return X509_VERIFY_PARAM_get0_peername(s->param);
}

int SSL_CTX_dane_enable(SSL_CTX *ctx)
{
    return dane_ctx_enable(&ctx->dane);
}

unsigned long SSL_CTX_dane_set_flags(SSL_CTX *ctx, unsigned long flags)
{
    unsigned long orig = ctx->dane.flags;

    ctx->dane.flags |= flags;
    return orig;
}

unsigned long SSL_CTX_dane_clear_flags(SSL_CTX *ctx, unsigned long flags)
{
    unsigned long orig = ctx->dane.flags;

    ctx->dane.flags &= ~flags;
    return orig;
}

int SSL_dane_enable(SSL *s, const char *basedomain)
{
    SSL_DANE *dane = &s->dane;

    if (s->ctx->dane.mdmax == 0) {
        SSLerr(SSL_F_SSL_DANE_ENABLE, SSL_R_CONTEXT_NOT_DANE_ENABLED);
        return 0;
    }
    if (dane->trecs != NULL) {
        SSLerr(SSL_F_SSL_DANE_ENABLE, SSL_R_DANE_ALREADY_ENABLED);
        return 0;
    }

    /*
     * Default SNI name.  This rejects empty names, while set1_host below
     * accepts them and disables host name checks.  To avoid side-effects with
     * invalid input, set the SNI name first.
     */
    if (s->ext.hostname == NULL) {
        if (!SSL_set_tlsext_host_name(s, basedomain)) {
            SSLerr(SSL_F_SSL_DANE_ENABLE, SSL_R_ERROR_SETTING_TLSA_BASE_DOMAIN);
            return -1;
        }
    }

    /* Primary RFC6125 reference identifier */
    if (!X509_VERIFY_PARAM_set1_host(s->param, basedomain, 0)) {
        SSLerr(SSL_F_SSL_DANE_ENABLE, SSL_R_ERROR_SETTING_TLSA_BASE_DOMAIN);
        return -1;
    }

    dane->mdpth = -1;
    dane->pdpth = -1;
    dane->dctx = &s->ctx->dane;
    dane->trecs = sk_danetls_record_new_null();

    if (dane->trecs == NULL) {
        SSLerr(SSL_F_SSL_DANE_ENABLE, ERR_R_MALLOC_FAILURE);
        return -1;
    }
    return 1;
}

unsigned long SSL_dane_set_flags(SSL *ssl, unsigned long flags)
{
    unsigned long orig = ssl->dane.flags;

    ssl->dane.flags |= flags;
    return orig;
}

unsigned long SSL_dane_clear_flags(SSL *ssl, unsigned long flags)
{
    unsigned long orig = ssl->dane.flags;

    ssl->dane.flags &= ~flags;
    return orig;
}

int SSL_get0_dane_authority(SSL *s, X509 **mcert, EVP_PKEY **mspki)
{
    SSL_DANE *dane = &s->dane;

    if (!DANETLS_ENABLED(dane) || s->verify_result != X509_V_OK)
        return -1;
    if (dane->mtlsa) {
        if (mcert)
            *mcert = dane->mcert;
        if (mspki)
            *mspki = (dane->mcert == NULL) ? dane->mtlsa->spki : NULL;
    }
    return dane->mdpth;
}

int SSL_get0_dane_tlsa(SSL *s, uint8_t *usage, uint8_t *selector,
                       uint8_t *mtype, unsigned const char **data, size_t *dlen)
{
    SSL_DANE *dane = &s->dane;

    if (!DANETLS_ENABLED(dane) || s->verify_result != X509_V_OK)
        return -1;
    if (dane->mtlsa) {
        if (usage)
            *usage = dane->mtlsa->usage;
        if (selector)
            *selector = dane->mtlsa->selector;
        if (mtype)
            *mtype = dane->mtlsa->mtype;
        if (data)
            *data = dane->mtlsa->data;
        if (dlen)
            *dlen = dane->mtlsa->dlen;
    }
    return dane->mdpth;
}

SSL_DANE *SSL_get0_dane(SSL *s)
{
    return &s->dane;
}

int SSL_dane_tlsa_add(SSL *s, uint8_t usage, uint8_t selector,
                      uint8_t mtype, unsigned const char *data, size_t dlen)
{
    return dane_tlsa_add(&s->dane, usage, selector, mtype, data, dlen);
}

int SSL_CTX_dane_mtype_set(SSL_CTX *ctx, const EVP_MD *md, uint8_t mtype,
                           uint8_t ord)
{
    return dane_mtype_set(&ctx->dane, md, mtype, ord);
}

int SSL_CTX_set1_param(SSL_CTX *ctx, X509_VERIFY_PARAM *vpm)
{
    return X509_VERIFY_PARAM_set1(ctx->param, vpm);
}

int SSL_set1_param(SSL *ssl, X509_VERIFY_PARAM *vpm)
{
    return X509_VERIFY_PARAM_set1(ssl->param, vpm);
}

X509_VERIFY_PARAM *SSL_CTX_get0_param(SSL_CTX *ctx)
{
    return ctx->param;
}

X509_VERIFY_PARAM *SSL_get0_param(SSL *ssl)
{
    return ssl->param;
}

void SSL_certs_clear(SSL *s)
{
    ssl_cert_clear_certs(s->cert);
}

void SSL_free(SSL *s)
{
    int i;

    if (s == NULL)
        return;
    CRYPTO_DOWN_REF(&s->references, &i, s->lock);
    REF_PRINT_COUNT("SSL", s);
    if (i > 0)
        return;
    REF_ASSERT_ISNT(i < 0);

    X509_VERIFY_PARAM_free(s->param);
    dane_final(&s->dane);
    CRYPTO_free_ex_data(CRYPTO_EX_INDEX_SSL, s, &s->ex_data);

    /* Ignore return value */
    ssl_free_wbio_buffer(s);

    BIO_free_all(s->wbio);
    BIO_free_all(s->rbio);

    BUF_MEM_free(s->init_buf);

    /* add extra stuff */
    sk_SSL_CIPHER_free(s->cipher_list);
    sk_SSL_CIPHER_free(s->cipher_list_by_id);
    sk_SSL_CIPHER_free(s->tls13_ciphersuites);
    sk_SSL_CIPHER_free(s->peer_ciphers);

    /* Make the next call work :-) */
    if (s->session != NULL) {
        ssl_clear_bad_session(s);
        SSL_SESSION_free(s->session);
    }
    SSL_SESSION_free(s->psksession);
    OPENSSL_free(s->psksession_id);

    clear_ciphers(s);

    ssl_cert_free(s->cert);
    OPENSSL_free(s->shared_sigalgs);
    /* Free up if allocated */

    OPENSSL_free(s->ext.hostname);
    SSL_CTX_free(s->session_ctx);
#ifndef OPENSSL_NO_EC
    OPENSSL_free(s->ext.ecpointformats);
    OPENSSL_free(s->ext.peer_ecpointformats);
    OPENSSL_free(s->ext.supportedgroups);
    OPENSSL_free(s->ext.peer_supportedgroups);
#endif                          /* OPENSSL_NO_EC */
    sk_X509_EXTENSION_pop_free(s->ext.ocsp.exts, X509_EXTENSION_free);
#ifndef OPENSSL_NO_OCSP
    sk_OCSP_RESPID_pop_free(s->ext.ocsp.ids, OCSP_RESPID_free);
#endif
#ifndef OPENSSL_NO_CT
    SCT_LIST_free(s->scts);
    OPENSSL_free(s->ext.scts);
#endif
    OPENSSL_free(s->ext.ocsp.resp);
    OPENSSL_free(s->ext.alpn);
    OPENSSL_free(s->ext.tls13_cookie);
    if (s->clienthello != NULL)
        OPENSSL_free(s->clienthello->pre_proc_exts);
    OPENSSL_free(s->clienthello);
    OPENSSL_free(s->pha_context);
    EVP_MD_CTX_free(s->pha_dgst);

    sk_X509_NAME_pop_free(s->ca_names, X509_NAME_free);
    sk_X509_NAME_pop_free(s->client_ca_names, X509_NAME_free);

    sk_X509_pop_free(s->verified_chain, X509_free);

    if (s->method != NULL)
        s->method->ssl_free(s);

    RECORD_LAYER_release(&s->rlayer);

    SSL_CTX_free(s->ctx);

    ASYNC_WAIT_CTX_free(s->waitctx);

#if !defined(OPENSSL_NO_NEXTPROTONEG)
    OPENSSL_free(s->ext.npn);
#endif

#ifndef OPENSSL_NO_SRTP
    sk_SRTP_PROTECTION_PROFILE_free(s->srtp_profiles);
#endif

    CRYPTO_THREAD_lock_free(s->lock);

    OPENSSL_free(s);
}

void SSL_set0_rbio(SSL *s, BIO *rbio)
{
    BIO_free_all(s->rbio);
    s->rbio = rbio;
}

void SSL_set0_wbio(SSL *s, BIO *wbio)
{
    /*
     * If the output buffering BIO is still in place, remove it
     */
    if (s->bbio != NULL)
        s->wbio = BIO_pop(s->wbio);

    BIO_free_all(s->wbio);
    s->wbio = wbio;

    /* Re-attach |bbio| to the new |wbio|. */
    if (s->bbio != NULL)
        s->wbio = BIO_push(s->bbio, s->wbio);
}

void SSL_set_bio(SSL *s, BIO *rbio, BIO *wbio)
{
    /*
     * For historical reasons, this function has many different cases in
     * ownership handling.
     */

    /* If nothing has changed, do nothing */
    if (rbio == SSL_get_rbio(s) && wbio == SSL_get_wbio(s))
        return;

    /*
     * If the two arguments are equal then one fewer reference is granted by the
     * caller than we want to take
     */
    if (rbio != NULL && rbio == wbio)
        BIO_up_ref(rbio);

    /*
     * If only the wbio is changed only adopt one reference.
     */
    if (rbio == SSL_get_rbio(s)) {
        SSL_set0_wbio(s, wbio);
        return;
    }
    /*
     * There is an asymmetry here for historical reasons. If only the rbio is
     * changed AND the rbio and wbio were originally different, then we only
     * adopt one reference.
     */
    if (wbio == SSL_get_wbio(s) && SSL_get_rbio(s) != SSL_get_wbio(s)) {
        SSL_set0_rbio(s, rbio);
        return;
    }

    /* Otherwise, adopt both references. */
    SSL_set0_rbio(s, rbio);
    SSL_set0_wbio(s, wbio);
}

BIO *SSL_get_rbio(const SSL *s)
{
    return s->rbio;
}

BIO *SSL_get_wbio(const SSL *s)
{
    if (s->bbio != NULL) {
        /*
         * If |bbio| is active, the true caller-configured BIO is its
         * |next_bio|.
         */
        return BIO_next(s->bbio);
    }
    return s->wbio;
}

int SSL_get_fd(const SSL *s)
{
    return SSL_get_rfd(s);
}

int SSL_get_rfd(const SSL *s)
{
    int ret = -1;
    BIO *b, *r;

    b = SSL_get_rbio(s);
    r = BIO_find_type(b, BIO_TYPE_DESCRIPTOR);
    if (r != NULL)
        BIO_get_fd(r, &ret);
    return ret;
}

int SSL_get_wfd(const SSL *s)
{
    int ret = -1;
    BIO *b, *r;

    b = SSL_get_wbio(s);
    r = BIO_find_type(b, BIO_TYPE_DESCRIPTOR);
    if (r != NULL)
        BIO_get_fd(r, &ret);
    return ret;
}

#ifndef OPENSSL_NO_SOCK
int SSL_set_fd(SSL *s, int fd)
{
    int ret = 0;
    BIO *bio = NULL;

    bio = BIO_new(BIO_s_socket());

    if (bio == NULL) {
        SSLerr(SSL_F_SSL_SET_FD, ERR_R_BUF_LIB);
        goto err;
    }
    BIO_set_fd(bio, fd, BIO_NOCLOSE);
    SSL_set_bio(s, bio, bio);
    ret = 1;
 err:
    return ret;
}

int SSL_set_wfd(SSL *s, int fd)
{
    BIO *rbio = SSL_get_rbio(s);

    if (rbio == NULL || BIO_method_type(rbio) != BIO_TYPE_SOCKET
        || (int)BIO_get_fd(rbio, NULL) != fd) {
        BIO *bio = BIO_new(BIO_s_socket());

        if (bio == NULL) {
            SSLerr(SSL_F_SSL_SET_WFD, ERR_R_BUF_LIB);
            return 0;
        }
        BIO_set_fd(bio, fd, BIO_NOCLOSE);
        SSL_set0_wbio(s, bio);
    } else {
        BIO_up_ref(rbio);
        SSL_set0_wbio(s, rbio);
    }
    return 1;
}

int SSL_set_rfd(SSL *s, int fd)
{
    BIO *wbio = SSL_get_wbio(s);

    if (wbio == NULL || BIO_method_type(wbio) != BIO_TYPE_SOCKET
        || ((int)BIO_get_fd(wbio, NULL) != fd)) {
        BIO *bio = BIO_new(BIO_s_socket());

        if (bio == NULL) {
            SSLerr(SSL_F_SSL_SET_RFD, ERR_R_BUF_LIB);
            return 0;
        }
        BIO_set_fd(bio, fd, BIO_NOCLOSE);
        SSL_set0_rbio(s, bio);
    } else {
        BIO_up_ref(wbio);
        SSL_set0_rbio(s, wbio);
    }

    return 1;
}
#endif

/* return length of latest Finished message we sent, copy to 'buf' */
size_t SSL_get_finished(const SSL *s, void *buf, size_t count)
{
    size_t ret = 0;

    if (s->s3 != NULL) {
        ret = s->s3->tmp.finish_md_len;
        if (count > ret)
            count = ret;
        memcpy(buf, s->s3->tmp.finish_md, count);
    }
    return ret;
}

/* return length of latest Finished message we expected, copy to 'buf' */
size_t SSL_get_peer_finished(const SSL *s, void *buf, size_t count)
{
    size_t ret = 0;

    if (s->s3 != NULL) {
        ret = s->s3->tmp.peer_finish_md_len;
        if (count > ret)
            count = ret;
        memcpy(buf, s->s3->tmp.peer_finish_md, count);
    }
    return ret;
}

int SSL_get_verify_mode(const SSL *s)
{
    return s->verify_mode;
}

int SSL_get_verify_depth(const SSL *s)
{
    return X509_VERIFY_PARAM_get_depth(s->param);
}

int (*SSL_get_verify_callback(const SSL *s)) (int, X509_STORE_CTX *) {
    return s->verify_callback;
}

int SSL_CTX_get_verify_mode(const SSL_CTX *ctx)
{
    return ctx->verify_mode;
}

int SSL_CTX_get_verify_depth(const SSL_CTX *ctx)
{
    return X509_VERIFY_PARAM_get_depth(ctx->param);
}

int (*SSL_CTX_get_verify_callback(const SSL_CTX *ctx)) (int, X509_STORE_CTX *) {
    return ctx->default_verify_callback;
}

void SSL_set_verify(SSL *s, int mode,
                    int (*callback) (int ok, X509_STORE_CTX *ctx))
{
    s->verify_mode = mode;
    if (callback != NULL)
        s->verify_callback = callback;
}

void SSL_set_verify_depth(SSL *s, int depth)
{
    X509_VERIFY_PARAM_set_depth(s->param, depth);
}

void SSL_set_read_ahead(SSL *s, int yes)
{
    RECORD_LAYER_set_read_ahead(&s->rlayer, yes);
}

int SSL_get_read_ahead(const SSL *s)
{
    return RECORD_LAYER_get_read_ahead(&s->rlayer);
}

int SSL_pending(const SSL *s)
{
    size_t pending = s->method->ssl_pending(s);

    /*
     * SSL_pending cannot work properly if read-ahead is enabled
     * (SSL_[CTX_]ctrl(..., SSL_CTRL_SET_READ_AHEAD, 1, NULL)), and it is
     * impossible to fix since SSL_pending cannot report errors that may be
     * observed while scanning the new data. (Note that SSL_pending() is
     * often used as a boolean value, so we'd better not return -1.)
     *
     * SSL_pending also cannot work properly if the value >INT_MAX. In that case
     * we just return INT_MAX.
     */
    return pending < INT_MAX ? (int)pending : INT_MAX;
}

int SSL_has_pending(const SSL *s)
{
    /*
     * Similar to SSL_pending() but returns a 1 to indicate that we have
     * unprocessed data available or 0 otherwise (as opposed to the number of
     * bytes available). Unlike SSL_pending() this will take into account
     * read_ahead data. A 1 return simply indicates that we have unprocessed
     * data. That data may not result in any application data, or we may fail
     * to parse the records for some reason.
     */
    if (RECORD_LAYER_processed_read_pending(&s->rlayer))
        return 1;

    return RECORD_LAYER_read_pending(&s->rlayer);
}

X509 *SSL_get_peer_certificate(const SSL *s)
{
    X509 *r;

    if ((s == NULL) || (s->session == NULL))
        r = NULL;
    else
        r = s->session->peer;

    if (r == NULL)
        return r;

    X509_up_ref(r);

    return r;
}

STACK_OF(X509) *SSL_get_peer_cert_chain(const SSL *s)
{
    STACK_OF(X509) *r;

    if ((s == NULL) || (s->session == NULL))
        r = NULL;
    else
        r = s->session->peer_chain;

    /*
     * If we are a client, cert_chain includes the peer's own certificate; if
     * we are a server, it does not.
     */

    return r;
}

/*
 * Now in theory, since the calling process own 't' it should be safe to
 * modify.  We need to be able to read f without being hassled
 */
int SSL_copy_session_id(SSL *t, const SSL *f)
{
    int i;
    /* Do we need to to SSL locking? */
    if (!SSL_set_session(t, SSL_get_session(f))) {
        return 0;
    }

    /*
     * what if we are setup for one protocol version but want to talk another
     */
    if (t->method != f->method) {
        t->method->ssl_free(t);
        t->method = f->method;
        if (t->method->ssl_new(t) == 0)
            return 0;
    }

    CRYPTO_UP_REF(&f->cert->references, &i, f->cert->lock);
    ssl_cert_free(t->cert);
    t->cert = f->cert;
    if (!SSL_set_session_id_context(t, f->sid_ctx, (int)f->sid_ctx_length)) {
        return 0;
    }

    return 1;
}

/* Fix this so it checks all the valid key/cert options */
int SSL_CTX_check_private_key(const SSL_CTX *ctx)
{
    if ((ctx == NULL) || (ctx->cert->key->x509 == NULL)) {
        SSLerr(SSL_F_SSL_CTX_CHECK_PRIVATE_KEY, SSL_R_NO_CERTIFICATE_ASSIGNED);
        return 0;
    }
    if (ctx->cert->key->privatekey == NULL) {
        SSLerr(SSL_F_SSL_CTX_CHECK_PRIVATE_KEY, SSL_R_NO_PRIVATE_KEY_ASSIGNED);
        return 0;
    }
    return X509_check_private_key
            (ctx->cert->key->x509, ctx->cert->key->privatekey);
}

/* Fix this function so that it takes an optional type parameter */
int SSL_check_private_key(const SSL *ssl)
{
    if (ssl == NULL) {
        SSLerr(SSL_F_SSL_CHECK_PRIVATE_KEY, ERR_R_PASSED_NULL_PARAMETER);
        return 0;
    }
    if (ssl->cert->key->x509 == NULL) {
        SSLerr(SSL_F_SSL_CHECK_PRIVATE_KEY, SSL_R_NO_CERTIFICATE_ASSIGNED);
        return 0;
    }
    if (ssl->cert->key->privatekey == NULL) {
        SSLerr(SSL_F_SSL_CHECK_PRIVATE_KEY, SSL_R_NO_PRIVATE_KEY_ASSIGNED);
        return 0;
    }
    return X509_check_private_key(ssl->cert->key->x509,
                                   ssl->cert->key->privatekey);
}

int SSL_waiting_for_async(SSL *s)
{
    if (s->job)
        return 1;

    return 0;
}

int SSL_get_all_async_fds(SSL *s, OSSL_ASYNC_FD *fds, size_t *numfds)
{
    ASYNC_WAIT_CTX *ctx = s->waitctx;

    if (ctx == NULL)
        return 0;
    return ASYNC_WAIT_CTX_get_all_fds(ctx, fds, numfds);
}

int SSL_get_changed_async_fds(SSL *s, OSSL_ASYNC_FD *addfd, size_t *numaddfds,
                              OSSL_ASYNC_FD *delfd, size_t *numdelfds)
{
    ASYNC_WAIT_CTX *ctx = s->waitctx;

    if (ctx == NULL)
        return 0;
    return ASYNC_WAIT_CTX_get_changed_fds(ctx, addfd, numaddfds, delfd,
                                          numdelfds);
}

int SSL_accept(SSL *s)
{
    if (s->handshake_func == NULL) {
        /* Not properly initialized yet */
        SSL_set_accept_state(s);
    }

    return SSL_do_handshake(s);
}

int SSL_connect(SSL *s)
{
    if (s->handshake_func == NULL) {
        /* Not properly initialized yet */
        SSL_set_connect_state(s);
    }

    return SSL_do_handshake(s);
}

long SSL_get_default_timeout(const SSL *s)
{
    return s->method->get_timeout();
}

static int ssl_start_async_job(SSL *s, struct ssl_async_args *args,
                               int (*func) (void *))
{
    int ret;
    if (s->waitctx == NULL) {
        s->waitctx = ASYNC_WAIT_CTX_new();
        if (s->waitctx == NULL)
            return -1;
    }
    switch (ASYNC_start_job(&s->job, s->waitctx, &ret, func, args,
                            sizeof(struct ssl_async_args))) {
    case ASYNC_ERR:
        s->rwstate = SSL_NOTHING;
        SSLerr(SSL_F_SSL_START_ASYNC_JOB, SSL_R_FAILED_TO_INIT_ASYNC);
        return -1;
    case ASYNC_PAUSE:
        s->rwstate = SSL_ASYNC_PAUSED;
        return -1;
    case ASYNC_NO_JOBS:
        s->rwstate = SSL_ASYNC_NO_JOBS;
        return -1;
    case ASYNC_FINISH:
        s->job = NULL;
        return ret;
    default:
        s->rwstate = SSL_NOTHING;
        SSLerr(SSL_F_SSL_START_ASYNC_JOB, ERR_R_INTERNAL_ERROR);
        /* Shouldn't happen */
        return -1;
    }
}

static int ssl_io_intern(void *vargs)
{
    struct ssl_async_args *args;
    SSL *s;
    void *buf;
    size_t num;

    args = (struct ssl_async_args *)vargs;
    s = args->s;
    buf = args->buf;
    num = args->num;
    switch (args->type) {
    case READFUNC:
        return args->f.func_read(s, buf, num, &s->asyncrw);
    case WRITEFUNC:
        return args->f.func_write(s, buf, num, &s->asyncrw);
    case OTHERFUNC:
        return args->f.func_other(s);
    }
    return -1;
}

int ssl_read_internal(SSL *s, void *buf, size_t num, size_t *readbytes)
{
    if (s->handshake_func == NULL) {
        SSLerr(SSL_F_SSL_READ_INTERNAL, SSL_R_UNINITIALIZED);
        return -1;
    }

    if (s->shutdown & SSL_RECEIVED_SHUTDOWN) {
        s->rwstate = SSL_NOTHING;
        return 0;
    }

    if (s->early_data_state == SSL_EARLY_DATA_CONNECT_RETRY
                || s->early_data_state == SSL_EARLY_DATA_ACCEPT_RETRY) {
        SSLerr(SSL_F_SSL_READ_INTERNAL, ERR_R_SHOULD_NOT_HAVE_BEEN_CALLED);
        return 0;
    }
    /*
     * If we are a client and haven't received the ServerHello etc then we
     * better do that
     */
    ossl_statem_check_finish_init(s, 0);

    if ((s->mode & SSL_MODE_ASYNC) && ASYNC_get_current_job() == NULL) {
        struct ssl_async_args args;
        int ret;

        args.s = s;
        args.buf = buf;
        args.num = num;
        args.type = READFUNC;
        args.f.func_read = s->method->ssl_read;

        ret = ssl_start_async_job(s, &args, ssl_io_intern);
        *readbytes = s->asyncrw;
        return ret;
    } else {
        return s->method->ssl_read(s, buf, num, readbytes);
    }
}

int SSL_read(SSL *s, void *buf, int num)
{
    int ret;
    size_t readbytes;

    if (num < 0) {
        SSLerr(SSL_F_SSL_READ, SSL_R_BAD_LENGTH);
        return -1;
    }

    ret = ssl_read_internal(s, buf, (size_t)num, &readbytes);

    /*
     * The cast is safe here because ret should be <= INT_MAX because num is
     * <= INT_MAX
     */
    if (ret > 0)
        ret = (int)readbytes;

    return ret;
}

int SSL_read_ex(SSL *s, void *buf, size_t num, size_t *readbytes)
{
    int ret = ssl_read_internal(s, buf, num, readbytes);

    if (ret < 0)
        ret = 0;
    return ret;
}

int SSL_read_early_data(SSL *s, void *buf, size_t num, size_t *readbytes)
{
    int ret;

    if (!s->server) {
        SSLerr(SSL_F_SSL_READ_EARLY_DATA, ERR_R_SHOULD_NOT_HAVE_BEEN_CALLED);
        return SSL_READ_EARLY_DATA_ERROR;
    }

    switch (s->early_data_state) {
    case SSL_EARLY_DATA_NONE:
        if (!SSL_in_before(s)) {
            SSLerr(SSL_F_SSL_READ_EARLY_DATA,
                   ERR_R_SHOULD_NOT_HAVE_BEEN_CALLED);
            return SSL_READ_EARLY_DATA_ERROR;
        }
        /* fall through */

    case SSL_EARLY_DATA_ACCEPT_RETRY:
        s->early_data_state = SSL_EARLY_DATA_ACCEPTING;
        ret = SSL_accept(s);
        if (ret <= 0) {
            /* NBIO or error */
            s->early_data_state = SSL_EARLY_DATA_ACCEPT_RETRY;
            return SSL_READ_EARLY_DATA_ERROR;
        }
        /* fall through */

    case SSL_EARLY_DATA_READ_RETRY:
        if (s->ext.early_data == SSL_EARLY_DATA_ACCEPTED) {
            s->early_data_state = SSL_EARLY_DATA_READING;
            ret = SSL_read_ex(s, buf, num, readbytes);
            /*
             * State machine will update early_data_state to
             * SSL_EARLY_DATA_FINISHED_READING if we get an EndOfEarlyData
             * message
             */
            if (ret > 0 || (ret <= 0 && s->early_data_state
                                        != SSL_EARLY_DATA_FINISHED_READING)) {
                s->early_data_state = SSL_EARLY_DATA_READ_RETRY;
                return ret > 0 ? SSL_READ_EARLY_DATA_SUCCESS
                               : SSL_READ_EARLY_DATA_ERROR;
            }
        } else {
            s->early_data_state = SSL_EARLY_DATA_FINISHED_READING;
        }
        *readbytes = 0;
        return SSL_READ_EARLY_DATA_FINISH;

    default:
        SSLerr(SSL_F_SSL_READ_EARLY_DATA, ERR_R_SHOULD_NOT_HAVE_BEEN_CALLED);
        return SSL_READ_EARLY_DATA_ERROR;
    }
}

int SSL_get_early_data_status(const SSL *s)
{
    return s->ext.early_data;
}

static int ssl_peek_internal(SSL *s, void *buf, size_t num, size_t *readbytes)
{
    if (s->handshake_func == NULL) {
        SSLerr(SSL_F_SSL_PEEK_INTERNAL, SSL_R_UNINITIALIZED);
        return -1;
    }

    if (s->shutdown & SSL_RECEIVED_SHUTDOWN) {
        return 0;
    }
    if ((s->mode & SSL_MODE_ASYNC) && ASYNC_get_current_job() == NULL) {
        struct ssl_async_args args;
        int ret;

        args.s = s;
        args.buf = buf;
        args.num = num;
        args.type = READFUNC;
        args.f.func_read = s->method->ssl_peek;

        ret = ssl_start_async_job(s, &args, ssl_io_intern);
        *readbytes = s->asyncrw;
        return ret;
    } else {
        return s->method->ssl_peek(s, buf, num, readbytes);
    }
}

int SSL_peek(SSL *s, void *buf, int num)
{
    int ret;
    size_t readbytes;

    if (num < 0) {
        SSLerr(SSL_F_SSL_PEEK, SSL_R_BAD_LENGTH);
        return -1;
    }

    ret = ssl_peek_internal(s, buf, (size_t)num, &readbytes);

    /*
     * The cast is safe here because ret should be <= INT_MAX because num is
     * <= INT_MAX
     */
    if (ret > 0)
        ret = (int)readbytes;

    return ret;
}


int SSL_peek_ex(SSL *s, void *buf, size_t num, size_t *readbytes)
{
    int ret = ssl_peek_internal(s, buf, num, readbytes);

    if (ret < 0)
        ret = 0;
    return ret;
}

int ssl_write_internal(SSL *s, const void *buf, size_t num, size_t *written)
{
    if (s->handshake_func == NULL) {
        SSLerr(SSL_F_SSL_WRITE_INTERNAL, SSL_R_UNINITIALIZED);
        return -1;
    }

    if (s->shutdown & SSL_SENT_SHUTDOWN) {
        s->rwstate = SSL_NOTHING;
        SSLerr(SSL_F_SSL_WRITE_INTERNAL, SSL_R_PROTOCOL_IS_SHUTDOWN);
        return -1;
    }

    if (s->early_data_state == SSL_EARLY_DATA_CONNECT_RETRY
                || s->early_data_state == SSL_EARLY_DATA_ACCEPT_RETRY
                || s->early_data_state == SSL_EARLY_DATA_READ_RETRY) {
        SSLerr(SSL_F_SSL_WRITE_INTERNAL, ERR_R_SHOULD_NOT_HAVE_BEEN_CALLED);
        return 0;
    }
    /* If we are a client and haven't sent the Finished we better do that */
    ossl_statem_check_finish_init(s, 1);

    if ((s->mode & SSL_MODE_ASYNC) && ASYNC_get_current_job() == NULL) {
        int ret;
        struct ssl_async_args args;

        args.s = s;
        args.buf = (void *)buf;
        args.num = num;
        args.type = WRITEFUNC;
        args.f.func_write = s->method->ssl_write;

        ret = ssl_start_async_job(s, &args, ssl_io_intern);
        *written = s->asyncrw;
        return ret;
    } else {
        return s->method->ssl_write(s, buf, num, written);
    }
}

int SSL_write(SSL *s, const void *buf, int num)
{
    int ret;
    size_t written;

    if (num < 0) {
        SSLerr(SSL_F_SSL_WRITE, SSL_R_BAD_LENGTH);
        return -1;
    }

    ret = ssl_write_internal(s, buf, (size_t)num, &written);

    /*
     * The cast is safe here because ret should be <= INT_MAX because num is
     * <= INT_MAX
     */
    if (ret > 0)
        ret = (int)written;

    return ret;
}

int SSL_write_ex(SSL *s, const void *buf, size_t num, size_t *written)
{
    int ret = ssl_write_internal(s, buf, num, written);

    if (ret < 0)
        ret = 0;
    return ret;
}

int SSL_write_early_data(SSL *s, const void *buf, size_t num, size_t *written)
{
    int ret, early_data_state;
    size_t writtmp;
    uint32_t partialwrite;

    switch (s->early_data_state) {
    case SSL_EARLY_DATA_NONE:
        if (s->server
                || !SSL_in_before(s)
                || ((s->session == NULL || s->session->ext.max_early_data == 0)
                     && (s->psk_use_session_cb == NULL))) {
            SSLerr(SSL_F_SSL_WRITE_EARLY_DATA,
                   ERR_R_SHOULD_NOT_HAVE_BEEN_CALLED);
            return 0;
        }
        /* fall through */

    case SSL_EARLY_DATA_CONNECT_RETRY:
        s->early_data_state = SSL_EARLY_DATA_CONNECTING;
        ret = SSL_connect(s);
        if (ret <= 0) {
            /* NBIO or error */
            s->early_data_state = SSL_EARLY_DATA_CONNECT_RETRY;
            return 0;
        }
        /* fall through */

    case SSL_EARLY_DATA_WRITE_RETRY:
        s->early_data_state = SSL_EARLY_DATA_WRITING;
        /*
         * We disable partial write for early data because we don't keep track
         * of how many bytes we've written between the SSL_write_ex() call and
         * the flush if the flush needs to be retried)
         */
        partialwrite = s->mode & SSL_MODE_ENABLE_PARTIAL_WRITE;
        s->mode &= ~SSL_MODE_ENABLE_PARTIAL_WRITE;
        ret = SSL_write_ex(s, buf, num, &writtmp);
        s->mode |= partialwrite;
        if (!ret) {
            s->early_data_state = SSL_EARLY_DATA_WRITE_RETRY;
            return ret;
        }
        s->early_data_state = SSL_EARLY_DATA_WRITE_FLUSH;
        /* fall through */

    case SSL_EARLY_DATA_WRITE_FLUSH:
        /* The buffering BIO is still in place so we need to flush it */
        if (statem_flush(s) != 1)
            return 0;
        *written = num;
        s->early_data_state = SSL_EARLY_DATA_WRITE_RETRY;
        return 1;

    case SSL_EARLY_DATA_FINISHED_READING:
    case SSL_EARLY_DATA_READ_RETRY:
        early_data_state = s->early_data_state;
        /* We are a server writing to an unauthenticated client */
        s->early_data_state = SSL_EARLY_DATA_UNAUTH_WRITING;
        ret = SSL_write_ex(s, buf, num, written);
        /* The buffering BIO is still in place */
        if (ret)
            (void)BIO_flush(s->wbio);
        s->early_data_state = early_data_state;
        return ret;

    default:
        SSLerr(SSL_F_SSL_WRITE_EARLY_DATA, ERR_R_SHOULD_NOT_HAVE_BEEN_CALLED);
        return 0;
    }
}

int SSL_shutdown(SSL *s)
{
    /*
     * Note that this function behaves differently from what one might
     * expect.  Return values are 0 for no success (yet), 1 for success; but
     * calling it once is usually not enough, even if blocking I/O is used
     * (see ssl3_shutdown).
     */

    if (s->handshake_func == NULL) {
        SSLerr(SSL_F_SSL_SHUTDOWN, SSL_R_UNINITIALIZED);
        return -1;
    }

    if (!SSL_in_init(s)) {
        if ((s->mode & SSL_MODE_ASYNC) && ASYNC_get_current_job() == NULL) {
            struct ssl_async_args args;

            args.s = s;
            args.type = OTHERFUNC;
            args.f.func_other = s->method->ssl_shutdown;

            return ssl_start_async_job(s, &args, ssl_io_intern);
        } else {
            return s->method->ssl_shutdown(s);
        }
    } else {
        SSLerr(SSL_F_SSL_SHUTDOWN, SSL_R_SHUTDOWN_WHILE_IN_INIT);
        return -1;
    }
}

int SSL_key_update(SSL *s, int updatetype)
{
    /*
     * TODO(TLS1.3): How will applications know whether TLSv1.3 has been
     * negotiated, and that it is appropriate to call SSL_key_update() instead
     * of SSL_renegotiate().
     */
    if (!SSL_IS_TLS13(s)) {
        SSLerr(SSL_F_SSL_KEY_UPDATE, SSL_R_WRONG_SSL_VERSION);
        return 0;
    }

    if (updatetype != SSL_KEY_UPDATE_NOT_REQUESTED
            && updatetype != SSL_KEY_UPDATE_REQUESTED) {
        SSLerr(SSL_F_SSL_KEY_UPDATE, SSL_R_INVALID_KEY_UPDATE_TYPE);
        return 0;
    }

    if (!SSL_is_init_finished(s)) {
        SSLerr(SSL_F_SSL_KEY_UPDATE, SSL_R_STILL_IN_INIT);
        return 0;
    }

    ossl_statem_set_in_init(s, 1);
    s->key_update = updatetype;
    return 1;
}

int SSL_get_key_update_type(const SSL *s)
{
    return s->key_update;
}

int SSL_renegotiate(SSL *s)
{
    if (SSL_IS_TLS13(s)) {
        SSLerr(SSL_F_SSL_RENEGOTIATE, SSL_R_WRONG_SSL_VERSION);
        return 0;
    }

    if ((s->options & SSL_OP_NO_RENEGOTIATION)) {
        SSLerr(SSL_F_SSL_RENEGOTIATE, SSL_R_NO_RENEGOTIATION);
        return 0;
    }

    s->renegotiate = 1;
    s->new_session = 1;

    return s->method->ssl_renegotiate(s);
}

int SSL_renegotiate_abbreviated(SSL *s)
{
    if (SSL_IS_TLS13(s)) {
        SSLerr(SSL_F_SSL_RENEGOTIATE_ABBREVIATED, SSL_R_WRONG_SSL_VERSION);
        return 0;
    }

    if ((s->options & SSL_OP_NO_RENEGOTIATION)) {
        SSLerr(SSL_F_SSL_RENEGOTIATE_ABBREVIATED, SSL_R_NO_RENEGOTIATION);
        return 0;
    }

    s->renegotiate = 1;
    s->new_session = 0;

    return s->method->ssl_renegotiate(s);
}

int SSL_renegotiate_pending(const SSL *s)
{
    /*
     * becomes true when negotiation is requested; false again once a
     * handshake has finished
     */
    return (s->renegotiate != 0);
}

long SSL_ctrl(SSL *s, int cmd, long larg, void *parg)
{
    long l;

    switch (cmd) {
    case SSL_CTRL_GET_READ_AHEAD:
        return RECORD_LAYER_get_read_ahead(&s->rlayer);
    case SSL_CTRL_SET_READ_AHEAD:
        l = RECORD_LAYER_get_read_ahead(&s->rlayer);
        RECORD_LAYER_set_read_ahead(&s->rlayer, larg);
        return l;

    case SSL_CTRL_SET_MSG_CALLBACK_ARG:
        s->msg_callback_arg = parg;
        return 1;

    case SSL_CTRL_MODE:
        return (s->mode |= larg);
    case SSL_CTRL_CLEAR_MODE:
        return (s->mode &= ~larg);
    case SSL_CTRL_GET_MAX_CERT_LIST:
        return (long)s->max_cert_list;
    case SSL_CTRL_SET_MAX_CERT_LIST:
        if (larg < 0)
            return 0;
        l = (long)s->max_cert_list;
        s->max_cert_list = (size_t)larg;
        return l;
    case SSL_CTRL_SET_MAX_SEND_FRAGMENT:
        if (larg < 512 || larg > SSL3_RT_MAX_PLAIN_LENGTH)
            return 0;
        s->max_send_fragment = larg;
        if (s->max_send_fragment < s->split_send_fragment)
            s->split_send_fragment = s->max_send_fragment;
        return 1;
    case SSL_CTRL_SET_SPLIT_SEND_FRAGMENT:
        if ((size_t)larg > s->max_send_fragment || larg == 0)
            return 0;
        s->split_send_fragment = larg;
        return 1;
    case SSL_CTRL_SET_MAX_PIPELINES:
        if (larg < 1 || larg > SSL_MAX_PIPELINES)
            return 0;
        s->max_pipelines = larg;
        if (larg > 1)
            RECORD_LAYER_set_read_ahead(&s->rlayer, 1);
        return 1;
    case SSL_CTRL_GET_RI_SUPPORT:
        if (s->s3)
            return s->s3->send_connection_binding;
        else
            return 0;
    case SSL_CTRL_CERT_FLAGS:
        return (s->cert->cert_flags |= larg);
    case SSL_CTRL_CLEAR_CERT_FLAGS:
        return (s->cert->cert_flags &= ~larg);

    case SSL_CTRL_GET_RAW_CIPHERLIST:
        if (parg) {
            if (s->s3->tmp.ciphers_raw == NULL)
                return 0;
            *(unsigned char **)parg = s->s3->tmp.ciphers_raw;
            return (int)s->s3->tmp.ciphers_rawlen;
        } else {
            return TLS_CIPHER_LEN;
        }
    case SSL_CTRL_GET_EXTMS_SUPPORT:
        if (!s->session || SSL_in_init(s) || ossl_statem_get_in_handshake(s))
            return -1;
        if (s->session->flags & SSL_SESS_FLAG_EXTMS)
            return 1;
        else
            return 0;
    case SSL_CTRL_SET_MIN_PROTO_VERSION:
        return ssl_check_allowed_versions(larg, s->max_proto_version)
               && ssl_set_version_bound(s->ctx->method->version, (int)larg,
                                        &s->min_proto_version);
    case SSL_CTRL_GET_MIN_PROTO_VERSION:
        return s->min_proto_version;
    case SSL_CTRL_SET_MAX_PROTO_VERSION:
        return ssl_check_allowed_versions(s->min_proto_version, larg)
               && ssl_set_version_bound(s->ctx->method->version, (int)larg,
                                        &s->max_proto_version);
    case SSL_CTRL_GET_MAX_PROTO_VERSION:
        return s->max_proto_version;
    default:
        return s->method->ssl_ctrl(s, cmd, larg, parg);
    }
}

long SSL_callback_ctrl(SSL *s, int cmd, void (*fp) (void))
{
    switch (cmd) {
    case SSL_CTRL_SET_MSG_CALLBACK:
        s->msg_callback = (void (*)
                           (int write_p, int version, int content_type,
                            const void *buf, size_t len, SSL *ssl,
                            void *arg))(fp);
        return 1;

    default:
        return s->method->ssl_callback_ctrl(s, cmd, fp);
    }
}

LHASH_OF(SSL_SESSION) *SSL_CTX_sessions(SSL_CTX *ctx)
{
    return ctx->sessions;
}

long SSL_CTX_ctrl(SSL_CTX *ctx, int cmd, long larg, void *parg)
{
    long l;
    /* For some cases with ctx == NULL perform syntax checks */
    if (ctx == NULL) {
        switch (cmd) {
#ifndef OPENSSL_NO_EC
        case SSL_CTRL_SET_GROUPS_LIST:
            return tls1_set_groups_list(NULL, NULL, parg);
#endif
        case SSL_CTRL_SET_SIGALGS_LIST:
        case SSL_CTRL_SET_CLIENT_SIGALGS_LIST:
            return tls1_set_sigalgs_list(NULL, parg, 0);
        default:
            return 0;
        }
    }

    switch (cmd) {
    case SSL_CTRL_GET_READ_AHEAD:
        return ctx->read_ahead;
    case SSL_CTRL_SET_READ_AHEAD:
        l = ctx->read_ahead;
        ctx->read_ahead = larg;
        return l;

    case SSL_CTRL_SET_MSG_CALLBACK_ARG:
        ctx->msg_callback_arg = parg;
        return 1;

    case SSL_CTRL_GET_MAX_CERT_LIST:
        return (long)ctx->max_cert_list;
    case SSL_CTRL_SET_MAX_CERT_LIST:
        if (larg < 0)
            return 0;
        l = (long)ctx->max_cert_list;
        ctx->max_cert_list = (size_t)larg;
        return l;

    case SSL_CTRL_SET_SESS_CACHE_SIZE:
        if (larg < 0)
            return 0;
        l = (long)ctx->session_cache_size;
        ctx->session_cache_size = (size_t)larg;
        return l;
    case SSL_CTRL_GET_SESS_CACHE_SIZE:
        return (long)ctx->session_cache_size;
    case SSL_CTRL_SET_SESS_CACHE_MODE:
        l = ctx->session_cache_mode;
        ctx->session_cache_mode = larg;
        return l;
    case SSL_CTRL_GET_SESS_CACHE_MODE:
        return ctx->session_cache_mode;

    case SSL_CTRL_SESS_NUMBER:
        return lh_SSL_SESSION_num_items(ctx->sessions);
    case SSL_CTRL_SESS_CONNECT:
        return tsan_load(&ctx->stats.sess_connect);
    case SSL_CTRL_SESS_CONNECT_GOOD:
        return tsan_load(&ctx->stats.sess_connect_good);
    case SSL_CTRL_SESS_CONNECT_RENEGOTIATE:
        return tsan_load(&ctx->stats.sess_connect_renegotiate);
    case SSL_CTRL_SESS_ACCEPT:
        return tsan_load(&ctx->stats.sess_accept);
    case SSL_CTRL_SESS_ACCEPT_GOOD:
        return tsan_load(&ctx->stats.sess_accept_good);
    case SSL_CTRL_SESS_ACCEPT_RENEGOTIATE:
        return tsan_load(&ctx->stats.sess_accept_renegotiate);
    case SSL_CTRL_SESS_HIT:
        return tsan_load(&ctx->stats.sess_hit);
    case SSL_CTRL_SESS_CB_HIT:
        return tsan_load(&ctx->stats.sess_cb_hit);
    case SSL_CTRL_SESS_MISSES:
        return tsan_load(&ctx->stats.sess_miss);
    case SSL_CTRL_SESS_TIMEOUTS:
        return tsan_load(&ctx->stats.sess_timeout);
    case SSL_CTRL_SESS_CACHE_FULL:
        return tsan_load(&ctx->stats.sess_cache_full);
    case SSL_CTRL_MODE:
        return (ctx->mode |= larg);
    case SSL_CTRL_CLEAR_MODE:
        return (ctx->mode &= ~larg);
    case SSL_CTRL_SET_MAX_SEND_FRAGMENT:
        if (larg < 512 || larg > SSL3_RT_MAX_PLAIN_LENGTH)
            return 0;
        ctx->max_send_fragment = larg;
        if (ctx->max_send_fragment < ctx->split_send_fragment)
            ctx->split_send_fragment = ctx->max_send_fragment;
        return 1;
    case SSL_CTRL_SET_SPLIT_SEND_FRAGMENT:
        if ((size_t)larg > ctx->max_send_fragment || larg == 0)
            return 0;
        ctx->split_send_fragment = larg;
        return 1;
    case SSL_CTRL_SET_MAX_PIPELINES:
        if (larg < 1 || larg > SSL_MAX_PIPELINES)
            return 0;
        ctx->max_pipelines = larg;
        return 1;
    case SSL_CTRL_CERT_FLAGS:
        return (ctx->cert->cert_flags |= larg);
    case SSL_CTRL_CLEAR_CERT_FLAGS:
        return (ctx->cert->cert_flags &= ~larg);
    case SSL_CTRL_SET_MIN_PROTO_VERSION:
        return ssl_check_allowed_versions(larg, ctx->max_proto_version)
               && ssl_set_version_bound(ctx->method->version, (int)larg,
                                        &ctx->min_proto_version);
    case SSL_CTRL_GET_MIN_PROTO_VERSION:
        return ctx->min_proto_version;
    case SSL_CTRL_SET_MAX_PROTO_VERSION:
        return ssl_check_allowed_versions(ctx->min_proto_version, larg)
               && ssl_set_version_bound(ctx->method->version, (int)larg,
                                        &ctx->max_proto_version);
    case SSL_CTRL_GET_MAX_PROTO_VERSION:
        return ctx->max_proto_version;
    default:
        return ctx->method->ssl_ctx_ctrl(ctx, cmd, larg, parg);
    }
}

long SSL_CTX_callback_ctrl(SSL_CTX *ctx, int cmd, void (*fp) (void))
{
    switch (cmd) {
    case SSL_CTRL_SET_MSG_CALLBACK:
        ctx->msg_callback = (void (*)
                             (int write_p, int version, int content_type,
                              const void *buf, size_t len, SSL *ssl,
                              void *arg))(fp);
        return 1;

    default:
        return ctx->method->ssl_ctx_callback_ctrl(ctx, cmd, fp);
    }
}

int ssl_cipher_id_cmp(const SSL_CIPHER *a, const SSL_CIPHER *b)
{
    if (a->id > b->id)
        return 1;
    if (a->id < b->id)
        return -1;
    return 0;
}

int ssl_cipher_ptr_id_cmp(const SSL_CIPHER *const *ap,
                          const SSL_CIPHER *const *bp)
{
    if ((*ap)->id > (*bp)->id)
        return 1;
    if ((*ap)->id < (*bp)->id)
        return -1;
    return 0;
}

/** return a STACK of the ciphers available for the SSL and in order of
 * preference */
STACK_OF(SSL_CIPHER) *SSL_get_ciphers(const SSL *s)
{
    if (s != NULL) {
        if (s->cipher_list != NULL) {
            return s->cipher_list;
        } else if ((s->ctx != NULL) && (s->ctx->cipher_list != NULL)) {
            return s->ctx->cipher_list;
        }
    }
    return NULL;
}

STACK_OF(SSL_CIPHER) *SSL_get_client_ciphers(const SSL *s)
{
    if ((s == NULL) || !s->server)
        return NULL;
    return s->peer_ciphers;
}

STACK_OF(SSL_CIPHER) *SSL_get1_supported_ciphers(SSL *s)
{
    STACK_OF(SSL_CIPHER) *sk = NULL, *ciphers;
    int i;

    ciphers = SSL_get_ciphers(s);
    if (!ciphers)
        return NULL;
    if (!ssl_set_client_disabled(s))
        return NULL;
    for (i = 0; i < sk_SSL_CIPHER_num(ciphers); i++) {
        const SSL_CIPHER *c = sk_SSL_CIPHER_value(ciphers, i);
        if (!ssl_cipher_disabled(s, c, SSL_SECOP_CIPHER_SUPPORTED, 0)) {
            if (!sk)
                sk = sk_SSL_CIPHER_new_null();
            if (!sk)
                return NULL;
            if (!sk_SSL_CIPHER_push(sk, c)) {
                sk_SSL_CIPHER_free(sk);
                return NULL;
            }
        }
    }
    return sk;
}

/** return a STACK of the ciphers available for the SSL and in order of
 * algorithm id */
STACK_OF(SSL_CIPHER) *ssl_get_ciphers_by_id(SSL *s)
{
    if (s != NULL) {
        if (s->cipher_list_by_id != NULL) {
            return s->cipher_list_by_id;
        } else if ((s->ctx != NULL) && (s->ctx->cipher_list_by_id != NULL)) {
            return s->ctx->cipher_list_by_id;
        }
    }
    return NULL;
}

/** The old interface to get the same thing as SSL_get_ciphers() */
const char *SSL_get_cipher_list(const SSL *s, int n)
{
    const SSL_CIPHER *c;
    STACK_OF(SSL_CIPHER) *sk;

    if (s == NULL)
        return NULL;
    sk = SSL_get_ciphers(s);
    if ((sk == NULL) || (sk_SSL_CIPHER_num(sk) <= n))
        return NULL;
    c = sk_SSL_CIPHER_value(sk, n);
    if (c == NULL)
        return NULL;
    return c->name;
}

/** return a STACK of the ciphers available for the SSL_CTX and in order of
 * preference */
STACK_OF(SSL_CIPHER) *SSL_CTX_get_ciphers(const SSL_CTX *ctx)
{
    if (ctx != NULL)
        return ctx->cipher_list;
    return NULL;
}

/*
 * Distinguish between ciphers controlled by set_ciphersuite() and
 * set_cipher_list() when counting.
 */
static int cipher_list_tls12_num(STACK_OF(SSL_CIPHER) *sk)
{
    int i, num = 0;
    const SSL_CIPHER *c;

    if (sk == NULL)
        return 0;
    for (i = 0; i < sk_SSL_CIPHER_num(sk); ++i) {
        c = sk_SSL_CIPHER_value(sk, i);
        if (c->min_tls >= TLS1_3_VERSION)
            continue;
        num++;
    }
    return num;
}

/** specify the ciphers to be used by default by the SSL_CTX */
int SSL_CTX_set_cipher_list(SSL_CTX *ctx, const char *str)
{
    STACK_OF(SSL_CIPHER) *sk;

    sk = ssl_create_cipher_list(ctx->method, ctx->tls13_ciphersuites,
                                &ctx->cipher_list, &ctx->cipher_list_by_id, str,
                                ctx->cert);
    /*
     * ssl_create_cipher_list may return an empty stack if it was unable to
     * find a cipher matching the given rule string (for example if the rule
     * string specifies a cipher which has been disabled). This is not an
     * error as far as ssl_create_cipher_list is concerned, and hence
     * ctx->cipher_list and ctx->cipher_list_by_id has been updated.
     */
    if (sk == NULL)
        return 0;
    else if (cipher_list_tls12_num(sk) == 0) {
        SSLerr(SSL_F_SSL_CTX_SET_CIPHER_LIST, SSL_R_NO_CIPHER_MATCH);
        return 0;
    }
    return 1;
}

/** specify the ciphers to be used by the SSL */
int SSL_set_cipher_list(SSL *s, const char *str)
{
    STACK_OF(SSL_CIPHER) *sk;

    sk = ssl_create_cipher_list(s->ctx->method, s->tls13_ciphersuites,
                                &s->cipher_list, &s->cipher_list_by_id, str,
                                s->cert);
    /* see comment in SSL_CTX_set_cipher_list */
    if (sk == NULL)
        return 0;
    else if (cipher_list_tls12_num(sk) == 0) {
        SSLerr(SSL_F_SSL_SET_CIPHER_LIST, SSL_R_NO_CIPHER_MATCH);
        return 0;
    }
    return 1;
}

char *SSL_get_shared_ciphers(const SSL *s, char *buf, int size)
{
    char *p;
    STACK_OF(SSL_CIPHER) *clntsk, *srvrsk;
    const SSL_CIPHER *c;
    int i;

    if (!s->server
            || s->peer_ciphers == NULL
            || size < 2)
        return NULL;

    p = buf;
    clntsk = s->peer_ciphers;
    srvrsk = SSL_get_ciphers(s);
    if (clntsk == NULL || srvrsk == NULL)
        return NULL;

    if (sk_SSL_CIPHER_num(clntsk) == 0 || sk_SSL_CIPHER_num(srvrsk) == 0)
        return NULL;

    for (i = 0; i < sk_SSL_CIPHER_num(clntsk); i++) {
        int n;

        c = sk_SSL_CIPHER_value(clntsk, i);
        if (sk_SSL_CIPHER_find(srvrsk, c) < 0)
            continue;

        n = strlen(c->name);
        if (n + 1 > size) {
            if (p != buf)
                --p;
            *p = '\0';
            return buf;
        }
        strcpy(p, c->name);
        p += n;
        *(p++) = ':';
        size -= n + 1;
    }
    p[-1] = '\0';
    return buf;
}

/**
 * Return the requested servername (SNI) value. Note that the behaviour varies
 * depending on:
 * - whether this is called by the client or the server,
 * - if we are before or during/after the handshake,
 * - if a resumption or normal handshake is being attempted/has occurred
 * - whether we have negotiated TLSv1.2 (or below) or TLSv1.3
 * 
 * Note that only the host_name type is defined (RFC 3546).
 */
const char *SSL_get_servername(const SSL *s, const int type)
{
    /*
     * If we don't know if we are the client or the server yet then we assume
     * client.
     */
    int server = s->handshake_func == NULL ? 0 : s->server;
    if (type != TLSEXT_NAMETYPE_host_name)
        return NULL;

    if (server) {
        /**
         * Server side
         * In TLSv1.3 on the server SNI is not associated with the session
         * but in TLSv1.2 or below it is.
         *
         * Before the handshake:
         *  - return NULL
         *
         * During/after the handshake (TLSv1.2 or below resumption occurred):
         * - If a servername was accepted by the server in the original
         *   handshake then it will return that servername, or NULL otherwise.
         *
         * During/after the handshake (TLSv1.2 or below resumption did not occur):
         * - The function will return the servername requested by the client in
         *   this handshake or NULL if none was requested.
         */
         if (s->hit && !SSL_IS_TLS13(s))
            return s->session->ext.hostname;
    } else {
        /**
         * Client side
         *
         * Before the handshake:
         *  - If a servername has been set via a call to
         *    SSL_set_tlsext_host_name() then it will return that servername
         *  - If one has not been set, but a TLSv1.2 resumption is being
         *    attempted and the session from the original handshake had a
         *    servername accepted by the server then it will return that
         *    servername
         *  - Otherwise it returns NULL
         *
         * During/after the handshake (TLSv1.2 or below resumption occurred):
<<<<<<< HEAD
         * - If the session from the orignal handshake had a servername accepted
=======
         * - If the session from the original handshake had a servername accepted
>>>>>>> 90cebd1b
         *   by the server then it will return that servername.
         * - Otherwise it returns the servername set via
         *   SSL_set_tlsext_host_name() (or NULL if it was not called).
         *
         * During/after the handshake (TLSv1.2 or below resumption did not occur):
         * - It will return the servername set via SSL_set_tlsext_host_name()
         *   (or NULL if it was not called).
         */
        if (SSL_in_before(s)) {
            if (s->ext.hostname == NULL
                    && s->session != NULL
                    && s->session->ssl_version != TLS1_3_VERSION)
                return s->session->ext.hostname;
        } else {
            if (!SSL_IS_TLS13(s) && s->hit && s->session->ext.hostname != NULL)
                return s->session->ext.hostname;
        }
    }

    return s->ext.hostname;
}

int SSL_get_servername_type(const SSL *s)
{
    if (SSL_get_servername(s, TLSEXT_NAMETYPE_host_name) != NULL)
        return TLSEXT_NAMETYPE_host_name;
    return -1;
}

/*
 * SSL_select_next_proto implements the standard protocol selection. It is
 * expected that this function is called from the callback set by
 * SSL_CTX_set_next_proto_select_cb. The protocol data is assumed to be a
 * vector of 8-bit, length prefixed byte strings. The length byte itself is
 * not included in the length. A byte string of length 0 is invalid. No byte
 * string may be truncated. The current, but experimental algorithm for
 * selecting the protocol is: 1) If the server doesn't support NPN then this
 * is indicated to the callback. In this case, the client application has to
 * abort the connection or have a default application level protocol. 2) If
 * the server supports NPN, but advertises an empty list then the client
 * selects the first protocol in its list, but indicates via the API that this
 * fallback case was enacted. 3) Otherwise, the client finds the first
 * protocol in the server's list that it supports and selects this protocol.
 * This is because it's assumed that the server has better information about
 * which protocol a client should use. 4) If the client doesn't support any
 * of the server's advertised protocols, then this is treated the same as
 * case 2. It returns either OPENSSL_NPN_NEGOTIATED if a common protocol was
 * found, or OPENSSL_NPN_NO_OVERLAP if the fallback case was reached.
 */
int SSL_select_next_proto(unsigned char **out, unsigned char *outlen,
                          const unsigned char *server,
                          unsigned int server_len,
                          const unsigned char *client, unsigned int client_len)
{
    unsigned int i, j;
    const unsigned char *result;
    int status = OPENSSL_NPN_UNSUPPORTED;

    /*
     * For each protocol in server preference order, see if we support it.
     */
    for (i = 0; i < server_len;) {
        for (j = 0; j < client_len;) {
            if (server[i] == client[j] &&
                memcmp(&server[i + 1], &client[j + 1], server[i]) == 0) {
                /* We found a match */
                result = &server[i];
                status = OPENSSL_NPN_NEGOTIATED;
                goto found;
            }
            j += client[j];
            j++;
        }
        i += server[i];
        i++;
    }

    /* There's no overlap between our protocols and the server's list. */
    result = client;
    status = OPENSSL_NPN_NO_OVERLAP;

 found:
    *out = (unsigned char *)result + 1;
    *outlen = result[0];
    return status;
}

#ifndef OPENSSL_NO_NEXTPROTONEG
/*
 * SSL_get0_next_proto_negotiated sets *data and *len to point to the
 * client's requested protocol for this connection and returns 0. If the
 * client didn't request any protocol, then *data is set to NULL. Note that
 * the client can request any protocol it chooses. The value returned from
 * this function need not be a member of the list of supported protocols
 * provided by the callback.
 */
void SSL_get0_next_proto_negotiated(const SSL *s, const unsigned char **data,
                                    unsigned *len)
{
    *data = s->ext.npn;
    if (!*data) {
        *len = 0;
    } else {
        *len = (unsigned int)s->ext.npn_len;
    }
}

/*
 * SSL_CTX_set_npn_advertised_cb sets a callback that is called when
 * a TLS server needs a list of supported protocols for Next Protocol
 * Negotiation. The returned list must be in wire format.  The list is
 * returned by setting |out| to point to it and |outlen| to its length. This
 * memory will not be modified, but one should assume that the SSL* keeps a
 * reference to it. The callback should return SSL_TLSEXT_ERR_OK if it
 * wishes to advertise. Otherwise, no such extension will be included in the
 * ServerHello.
 */
void SSL_CTX_set_npn_advertised_cb(SSL_CTX *ctx,
                                   SSL_CTX_npn_advertised_cb_func cb,
                                   void *arg)
{
    ctx->ext.npn_advertised_cb = cb;
    ctx->ext.npn_advertised_cb_arg = arg;
}

/*
 * SSL_CTX_set_next_proto_select_cb sets a callback that is called when a
 * client needs to select a protocol from the server's provided list. |out|
 * must be set to point to the selected protocol (which may be within |in|).
 * The length of the protocol name must be written into |outlen|. The
 * server's advertised protocols are provided in |in| and |inlen|. The
 * callback can assume that |in| is syntactically valid. The client must
 * select a protocol. It is fatal to the connection if this callback returns
 * a value other than SSL_TLSEXT_ERR_OK.
 */
void SSL_CTX_set_npn_select_cb(SSL_CTX *ctx,
                               SSL_CTX_npn_select_cb_func cb,
                               void *arg)
{
    ctx->ext.npn_select_cb = cb;
    ctx->ext.npn_select_cb_arg = arg;
}
#endif

/*
 * SSL_CTX_set_alpn_protos sets the ALPN protocol list on |ctx| to |protos|.
 * |protos| must be in wire-format (i.e. a series of non-empty, 8-bit
 * length-prefixed strings). Returns 0 on success.
 */
int SSL_CTX_set_alpn_protos(SSL_CTX *ctx, const unsigned char *protos,
                            unsigned int protos_len)
{
    OPENSSL_free(ctx->ext.alpn);
    ctx->ext.alpn = OPENSSL_memdup(protos, protos_len);
    if (ctx->ext.alpn == NULL) {
        SSLerr(SSL_F_SSL_CTX_SET_ALPN_PROTOS, ERR_R_MALLOC_FAILURE);
        return 1;
    }
    ctx->ext.alpn_len = protos_len;

    return 0;
}

/*
 * SSL_set_alpn_protos sets the ALPN protocol list on |ssl| to |protos|.
 * |protos| must be in wire-format (i.e. a series of non-empty, 8-bit
 * length-prefixed strings). Returns 0 on success.
 */
int SSL_set_alpn_protos(SSL *ssl, const unsigned char *protos,
                        unsigned int protos_len)
{
    OPENSSL_free(ssl->ext.alpn);
    ssl->ext.alpn = OPENSSL_memdup(protos, protos_len);
    if (ssl->ext.alpn == NULL) {
        SSLerr(SSL_F_SSL_SET_ALPN_PROTOS, ERR_R_MALLOC_FAILURE);
        return 1;
    }
    ssl->ext.alpn_len = protos_len;

    return 0;
}

/*
 * SSL_CTX_set_alpn_select_cb sets a callback function on |ctx| that is
 * called during ClientHello processing in order to select an ALPN protocol
 * from the client's list of offered protocols.
 */
void SSL_CTX_set_alpn_select_cb(SSL_CTX *ctx,
                                SSL_CTX_alpn_select_cb_func cb,
                                void *arg)
{
    ctx->ext.alpn_select_cb = cb;
    ctx->ext.alpn_select_cb_arg = arg;
}

/*
 * SSL_get0_alpn_selected gets the selected ALPN protocol (if any) from |ssl|.
 * On return it sets |*data| to point to |*len| bytes of protocol name
 * (not including the leading length-prefix byte). If the server didn't
 * respond with a negotiated protocol then |*len| will be zero.
 */
void SSL_get0_alpn_selected(const SSL *ssl, const unsigned char **data,
                            unsigned int *len)
{
    *data = NULL;
    if (ssl->s3)
        *data = ssl->s3->alpn_selected;
    if (*data == NULL)
        *len = 0;
    else
        *len = (unsigned int)ssl->s3->alpn_selected_len;
}

int SSL_export_keying_material(SSL *s, unsigned char *out, size_t olen,
                               const char *label, size_t llen,
                               const unsigned char *context, size_t contextlen,
                               int use_context)
{
    if (s->session == NULL
        || (s->version < TLS1_VERSION && s->version != DTLS1_BAD_VER))
        return -1;

    return s->method->ssl3_enc->export_keying_material(s, out, olen, label,
                                                       llen, context,
                                                       contextlen, use_context);
}

int SSL_export_keying_material_early(SSL *s, unsigned char *out, size_t olen,
                                     const char *label, size_t llen,
                                     const unsigned char *context,
                                     size_t contextlen)
{
    if (s->version != TLS1_3_VERSION)
        return 0;

    return tls13_export_keying_material_early(s, out, olen, label, llen,
                                              context, contextlen);
}

static unsigned long ssl_session_hash(const SSL_SESSION *a)
{
    const unsigned char *session_id = a->session_id;
    unsigned long l;
    unsigned char tmp_storage[4];

    if (a->session_id_length < sizeof(tmp_storage)) {
        memset(tmp_storage, 0, sizeof(tmp_storage));
        memcpy(tmp_storage, a->session_id, a->session_id_length);
        session_id = tmp_storage;
    }

    l = (unsigned long)
        ((unsigned long)session_id[0]) |
        ((unsigned long)session_id[1] << 8L) |
        ((unsigned long)session_id[2] << 16L) |
        ((unsigned long)session_id[3] << 24L);
    return l;
}

/*
 * NB: If this function (or indeed the hash function which uses a sort of
 * coarser function than this one) is changed, ensure
 * SSL_CTX_has_matching_session_id() is checked accordingly. It relies on
 * being able to construct an SSL_SESSION that will collide with any existing
 * session with a matching session ID.
 */
static int ssl_session_cmp(const SSL_SESSION *a, const SSL_SESSION *b)
{
    if (a->ssl_version != b->ssl_version)
        return 1;
    if (a->session_id_length != b->session_id_length)
        return 1;
    return memcmp(a->session_id, b->session_id, a->session_id_length);
}

/*
 * These wrapper functions should remain rather than redeclaring
 * SSL_SESSION_hash and SSL_SESSION_cmp for void* types and casting each
 * variable. The reason is that the functions aren't static, they're exposed
 * via ssl.h.
 */

SSL_CTX *SSL_CTX_new(const SSL_METHOD *meth)
{
    SSL_CTX *ret = NULL;

    if (meth == NULL) {
        SSLerr(SSL_F_SSL_CTX_NEW, SSL_R_NULL_SSL_METHOD_PASSED);
        return NULL;
    }

    if (!OPENSSL_init_ssl(OPENSSL_INIT_LOAD_SSL_STRINGS, NULL))
        return NULL;

    if (SSL_get_ex_data_X509_STORE_CTX_idx() < 0) {
        SSLerr(SSL_F_SSL_CTX_NEW, SSL_R_X509_VERIFICATION_SETUP_PROBLEMS);
        goto err;
    }
    ret = OPENSSL_zalloc(sizeof(*ret));
    if (ret == NULL)
        goto err;

    ret->method = meth;
    ret->min_proto_version = 0;
    ret->max_proto_version = 0;
    ret->mode = SSL_MODE_AUTO_RETRY;
    ret->session_cache_mode = SSL_SESS_CACHE_SERVER;
    ret->session_cache_size = SSL_SESSION_CACHE_MAX_SIZE_DEFAULT;
    /* We take the system default. */
    ret->session_timeout = meth->get_timeout();
    ret->references = 1;
    ret->lock = CRYPTO_THREAD_lock_new();
    if (ret->lock == NULL) {
        SSLerr(SSL_F_SSL_CTX_NEW, ERR_R_MALLOC_FAILURE);
        OPENSSL_free(ret);
        return NULL;
    }
    ret->max_cert_list = SSL_MAX_CERT_LIST_DEFAULT;
    ret->verify_mode = SSL_VERIFY_NONE;
    if ((ret->cert = ssl_cert_new()) == NULL)
        goto err;

    ret->sessions = lh_SSL_SESSION_new(ssl_session_hash, ssl_session_cmp);
    if (ret->sessions == NULL)
        goto err;
    ret->cert_store = X509_STORE_new();
    if (ret->cert_store == NULL)
        goto err;
#ifndef OPENSSL_NO_CT
    ret->ctlog_store = CTLOG_STORE_new();
    if (ret->ctlog_store == NULL)
        goto err;
#endif

    if (!SSL_CTX_set_ciphersuites(ret, TLS_DEFAULT_CIPHERSUITES))
        goto err;

    if (!ssl_create_cipher_list(ret->method,
                                ret->tls13_ciphersuites,
                                &ret->cipher_list, &ret->cipher_list_by_id,
                                SSL_DEFAULT_CIPHER_LIST, ret->cert)
        || sk_SSL_CIPHER_num(ret->cipher_list) <= 0) {
        SSLerr(SSL_F_SSL_CTX_NEW, SSL_R_LIBRARY_HAS_NO_CIPHERS);
        goto err2;
    }

    ret->param = X509_VERIFY_PARAM_new();
    if (ret->param == NULL)
        goto err;

    if ((ret->md5 = EVP_get_digestbyname("ssl3-md5")) == NULL) {
        SSLerr(SSL_F_SSL_CTX_NEW, SSL_R_UNABLE_TO_LOAD_SSL3_MD5_ROUTINES);
        goto err2;
    }
    if ((ret->sha1 = EVP_get_digestbyname("ssl3-sha1")) == NULL) {
        SSLerr(SSL_F_SSL_CTX_NEW, SSL_R_UNABLE_TO_LOAD_SSL3_SHA1_ROUTINES);
        goto err2;
    }

    if ((ret->ca_names = sk_X509_NAME_new_null()) == NULL)
        goto err;

    if ((ret->client_ca_names = sk_X509_NAME_new_null()) == NULL)
        goto err;

    if (!CRYPTO_new_ex_data(CRYPTO_EX_INDEX_SSL_CTX, ret, &ret->ex_data))
        goto err;

    if ((ret->ext.secure = OPENSSL_secure_zalloc(sizeof(*ret->ext.secure))) == NULL)
        goto err;

    /* No compression for DTLS */
    if (!(meth->ssl3_enc->enc_flags & SSL_ENC_FLAG_DTLS))
        ret->comp_methods = SSL_COMP_get_compression_methods();

    ret->max_send_fragment = SSL3_RT_MAX_PLAIN_LENGTH;
    ret->split_send_fragment = SSL3_RT_MAX_PLAIN_LENGTH;

    /* Setup RFC5077 ticket keys */
    if ((RAND_bytes(ret->ext.tick_key_name,
                    sizeof(ret->ext.tick_key_name)) <= 0)
        || (RAND_priv_bytes(ret->ext.secure->tick_hmac_key,
                       sizeof(ret->ext.secure->tick_hmac_key)) <= 0)
        || (RAND_priv_bytes(ret->ext.secure->tick_aes_key,
                       sizeof(ret->ext.secure->tick_aes_key)) <= 0))
        ret->options |= SSL_OP_NO_TICKET;

    if (RAND_priv_bytes(ret->ext.cookie_hmac_key,
                   sizeof(ret->ext.cookie_hmac_key)) <= 0)
        goto err;

#ifndef OPENSSL_NO_SRP
    if (!SSL_CTX_SRP_CTX_init(ret))
        goto err;
#endif
#ifndef OPENSSL_NO_ENGINE
# ifdef OPENSSL_SSL_CLIENT_ENGINE_AUTO
#  define eng_strx(x)     #x
#  define eng_str(x)      eng_strx(x)
    /* Use specific client engine automatically... ignore errors */
    {
        ENGINE *eng;
        eng = ENGINE_by_id(eng_str(OPENSSL_SSL_CLIENT_ENGINE_AUTO));
        if (!eng) {
            ERR_clear_error();
            ENGINE_load_builtin_engines();
            eng = ENGINE_by_id(eng_str(OPENSSL_SSL_CLIENT_ENGINE_AUTO));
        }
        if (!eng || !SSL_CTX_set_client_cert_engine(ret, eng))
            ERR_clear_error();
    }
# endif
#endif
    /*
     * Default is to connect to non-RI servers. When RI is more widely
     * deployed might change this.
     */
    ret->options |= SSL_OP_LEGACY_SERVER_CONNECT;
    /*
     * Disable compression by default to prevent CRIME. Applications can
     * re-enable compression by configuring
     * SSL_CTX_clear_options(ctx, SSL_OP_NO_COMPRESSION);
     * or by using the SSL_CONF library. Similarly we also enable TLSv1.3
     * middlebox compatibility by default. This may be disabled by default in
     * a later OpenSSL version.
     */
    ret->options |= SSL_OP_NO_COMPRESSION | SSL_OP_ENABLE_MIDDLEBOX_COMPAT;

    ret->ext.status_type = TLSEXT_STATUSTYPE_nothing;

    /*
     * We cannot usefully set a default max_early_data here (which gets
     * propagated in SSL_new(), for the following reason: setting the
     * SSL field causes tls_construct_stoc_early_data() to tell the
     * client that early data will be accepted when constructing a TLS 1.3
     * session ticket, and the client will accordingly send us early data
     * when using that ticket (if the client has early data to send).
     * However, in order for the early data to actually be consumed by
     * the application, the application must also have calls to
     * SSL_read_early_data(); otherwise we'll just skip past the early data
     * and ignore it.  So, since the application must add calls to
     * SSL_read_early_data(), we also require them to add
     * calls to SSL_CTX_set_max_early_data() in order to use early data,
     * eliminating the bandwidth-wasting early data in the case described
     * above.
     */
    ret->max_early_data = 0;

    /*
     * Default recv_max_early_data is a fully loaded single record. Could be
     * split across multiple records in practice. We set this differently to
     * max_early_data so that, in the default case, we do not advertise any
     * support for early_data, but if a client were to send us some (e.g.
     * because of an old, stale ticket) then we will tolerate it and skip over
     * it.
     */
    ret->recv_max_early_data = SSL3_RT_MAX_PLAIN_LENGTH;

    /* By default we send two session tickets automatically in TLSv1.3 */
    ret->num_tickets = 2;

    ssl_ctx_system_config(ret);

    return ret;
 err:
    SSLerr(SSL_F_SSL_CTX_NEW, ERR_R_MALLOC_FAILURE);
 err2:
    SSL_CTX_free(ret);
    return NULL;
}

int SSL_CTX_up_ref(SSL_CTX *ctx)
{
    int i;

    if (CRYPTO_UP_REF(&ctx->references, &i, ctx->lock) <= 0)
        return 0;

    REF_PRINT_COUNT("SSL_CTX", ctx);
    REF_ASSERT_ISNT(i < 2);
    return ((i > 1) ? 1 : 0);
}

void SSL_CTX_free(SSL_CTX *a)
{
    int i;

    if (a == NULL)
        return;

    CRYPTO_DOWN_REF(&a->references, &i, a->lock);
    REF_PRINT_COUNT("SSL_CTX", a);
    if (i > 0)
        return;
    REF_ASSERT_ISNT(i < 0);

    X509_VERIFY_PARAM_free(a->param);
    dane_ctx_final(&a->dane);

    /*
     * Free internal session cache. However: the remove_cb() may reference
     * the ex_data of SSL_CTX, thus the ex_data store can only be removed
     * after the sessions were flushed.
     * As the ex_data handling routines might also touch the session cache,
     * the most secure solution seems to be: empty (flush) the cache, then
     * free ex_data, then finally free the cache.
     * (See ticket [openssl.org #212].)
     */
    if (a->sessions != NULL)
        SSL_CTX_flush_sessions(a, 0);

    CRYPTO_free_ex_data(CRYPTO_EX_INDEX_SSL_CTX, a, &a->ex_data);
    lh_SSL_SESSION_free(a->sessions);
    X509_STORE_free(a->cert_store);
#ifndef OPENSSL_NO_CT
    CTLOG_STORE_free(a->ctlog_store);
#endif
    sk_SSL_CIPHER_free(a->cipher_list);
    sk_SSL_CIPHER_free(a->cipher_list_by_id);
    sk_SSL_CIPHER_free(a->tls13_ciphersuites);
    ssl_cert_free(a->cert);
    sk_X509_NAME_pop_free(a->ca_names, X509_NAME_free);
    sk_X509_NAME_pop_free(a->client_ca_names, X509_NAME_free);
    sk_X509_pop_free(a->extra_certs, X509_free);
    a->comp_methods = NULL;
#ifndef OPENSSL_NO_SRTP
    sk_SRTP_PROTECTION_PROFILE_free(a->srtp_profiles);
#endif
#ifndef OPENSSL_NO_SRP
    SSL_CTX_SRP_CTX_free(a);
#endif
#ifndef OPENSSL_NO_ENGINE
    ENGINE_finish(a->client_cert_engine);
#endif

#ifndef OPENSSL_NO_EC
    OPENSSL_free(a->ext.ecpointformats);
    OPENSSL_free(a->ext.supportedgroups);
#endif
    OPENSSL_free(a->ext.alpn);
    OPENSSL_secure_free(a->ext.secure);

    CRYPTO_THREAD_lock_free(a->lock);

    OPENSSL_free(a);
}

void SSL_CTX_set_default_passwd_cb(SSL_CTX *ctx, pem_password_cb *cb)
{
    ctx->default_passwd_callback = cb;
}

void SSL_CTX_set_default_passwd_cb_userdata(SSL_CTX *ctx, void *u)
{
    ctx->default_passwd_callback_userdata = u;
}

pem_password_cb *SSL_CTX_get_default_passwd_cb(SSL_CTX *ctx)
{
    return ctx->default_passwd_callback;
}

void *SSL_CTX_get_default_passwd_cb_userdata(SSL_CTX *ctx)
{
    return ctx->default_passwd_callback_userdata;
}

void SSL_set_default_passwd_cb(SSL *s, pem_password_cb *cb)
{
    s->default_passwd_callback = cb;
}

void SSL_set_default_passwd_cb_userdata(SSL *s, void *u)
{
    s->default_passwd_callback_userdata = u;
}

pem_password_cb *SSL_get_default_passwd_cb(SSL *s)
{
    return s->default_passwd_callback;
}

void *SSL_get_default_passwd_cb_userdata(SSL *s)
{
    return s->default_passwd_callback_userdata;
}

void SSL_CTX_set_cert_verify_callback(SSL_CTX *ctx,
                                      int (*cb) (X509_STORE_CTX *, void *),
                                      void *arg)
{
    ctx->app_verify_callback = cb;
    ctx->app_verify_arg = arg;
}

void SSL_CTX_set_verify(SSL_CTX *ctx, int mode,
                        int (*cb) (int, X509_STORE_CTX *))
{
    ctx->verify_mode = mode;
    ctx->default_verify_callback = cb;
}

void SSL_CTX_set_verify_depth(SSL_CTX *ctx, int depth)
{
    X509_VERIFY_PARAM_set_depth(ctx->param, depth);
}

void SSL_CTX_set_cert_cb(SSL_CTX *c, int (*cb) (SSL *ssl, void *arg), void *arg)
{
    ssl_cert_set_cert_cb(c->cert, cb, arg);
}

void SSL_set_cert_cb(SSL *s, int (*cb) (SSL *ssl, void *arg), void *arg)
{
    ssl_cert_set_cert_cb(s->cert, cb, arg);
}

void ssl_set_masks(SSL *s)
{
    CERT *c = s->cert;
    uint32_t *pvalid = s->s3->tmp.valid_flags;
    int rsa_enc, rsa_sign, dh_tmp, dsa_sign;
    unsigned long mask_k, mask_a;
#ifndef OPENSSL_NO_EC
    int have_ecc_cert, ecdsa_ok;
#endif
    if (c == NULL)
        return;

#ifndef OPENSSL_NO_DH
    dh_tmp = (c->dh_tmp != NULL || c->dh_tmp_cb != NULL || c->dh_tmp_auto);
#else
    dh_tmp = 0;
#endif

    rsa_enc = pvalid[SSL_PKEY_RSA] & CERT_PKEY_VALID;
    rsa_sign = pvalid[SSL_PKEY_RSA] & CERT_PKEY_VALID;
    dsa_sign = pvalid[SSL_PKEY_DSA_SIGN] & CERT_PKEY_VALID;
#ifndef OPENSSL_NO_EC
    have_ecc_cert = pvalid[SSL_PKEY_ECC] & CERT_PKEY_VALID;
#endif
    mask_k = 0;
    mask_a = 0;

#ifdef CIPHER_DEBUG
    fprintf(stderr, "dht=%d re=%d rs=%d ds=%d\n",
            dh_tmp, rsa_enc, rsa_sign, dsa_sign);
#endif

#ifndef OPENSSL_NO_GOST
    if (ssl_has_cert(s, SSL_PKEY_GOST12_512)) {
        mask_k |= SSL_kGOST;
        mask_a |= SSL_aGOST12;
    }
    if (ssl_has_cert(s, SSL_PKEY_GOST12_256)) {
        mask_k |= SSL_kGOST;
        mask_a |= SSL_aGOST12;
    }
    if (ssl_has_cert(s, SSL_PKEY_GOST01)) {
        mask_k |= SSL_kGOST;
        mask_a |= SSL_aGOST01;
    }
#endif

    if (rsa_enc)
        mask_k |= SSL_kRSA;

    if (dh_tmp)
        mask_k |= SSL_kDHE;

    /*
     * If we only have an RSA-PSS certificate allow RSA authentication
     * if TLS 1.2 and peer supports it.
     */

    if (rsa_enc || rsa_sign || (ssl_has_cert(s, SSL_PKEY_RSA_PSS_SIGN)
                && pvalid[SSL_PKEY_RSA_PSS_SIGN] & CERT_PKEY_EXPLICIT_SIGN
                && TLS1_get_version(s) == TLS1_2_VERSION))
        mask_a |= SSL_aRSA;

    if (dsa_sign) {
        mask_a |= SSL_aDSS;
    }

    mask_a |= SSL_aNULL;

    /*
     * An ECC certificate may be usable for ECDH and/or ECDSA cipher suites
     * depending on the key usage extension.
     */
#ifndef OPENSSL_NO_EC
    if (have_ecc_cert) {
        uint32_t ex_kusage;
        ex_kusage = X509_get_key_usage(c->pkeys[SSL_PKEY_ECC].x509);
        ecdsa_ok = ex_kusage & X509v3_KU_DIGITAL_SIGNATURE;
        if (!(pvalid[SSL_PKEY_ECC] & CERT_PKEY_SIGN))
            ecdsa_ok = 0;
        if (ecdsa_ok)
            mask_a |= SSL_aECDSA;
    }
    /* Allow Ed25519 for TLS 1.2 if peer supports it */
    if (!(mask_a & SSL_aECDSA) && ssl_has_cert(s, SSL_PKEY_ED25519)
            && pvalid[SSL_PKEY_ED25519] & CERT_PKEY_EXPLICIT_SIGN
            && TLS1_get_version(s) == TLS1_2_VERSION)
            mask_a |= SSL_aECDSA;

    /* Allow Ed448 for TLS 1.2 if peer supports it */
    if (!(mask_a & SSL_aECDSA) && ssl_has_cert(s, SSL_PKEY_ED448)
            && pvalid[SSL_PKEY_ED448] & CERT_PKEY_EXPLICIT_SIGN
            && TLS1_get_version(s) == TLS1_2_VERSION)
            mask_a |= SSL_aECDSA;

    /* OQS integration note: the OQS schemes cannot currently be compiled out (TODO) */
#endif

#ifndef OPENSSL_NO_EC
    mask_k |= SSL_kECDHE;
#endif

#ifndef OPENSSL_NO_PSK
    mask_k |= SSL_kPSK;
    mask_a |= SSL_aPSK;
    if (mask_k & SSL_kRSA)
        mask_k |= SSL_kRSAPSK;
    if (mask_k & SSL_kDHE)
        mask_k |= SSL_kDHEPSK;
    if (mask_k & SSL_kECDHE)
        mask_k |= SSL_kECDHEPSK;
#endif

    s->s3->tmp.mask_k = mask_k;
    s->s3->tmp.mask_a = mask_a;
}

#ifndef OPENSSL_NO_EC

int ssl_check_srvr_ecc_cert_and_alg(X509 *x, SSL *s)
{
    if (s->s3->tmp.new_cipher->algorithm_auth & SSL_aECDSA) {
        /* key usage, if present, must allow signing */
        if (!(X509_get_key_usage(x) & X509v3_KU_DIGITAL_SIGNATURE)) {
            SSLerr(SSL_F_SSL_CHECK_SRVR_ECC_CERT_AND_ALG,
                   SSL_R_ECC_CERT_NOT_FOR_SIGNING);
            return 0;
        }
    }
    return 1;                   /* all checks are ok */
}

#endif

int ssl_get_server_cert_serverinfo(SSL *s, const unsigned char **serverinfo,
                                   size_t *serverinfo_length)
{
    CERT_PKEY *cpk = s->s3->tmp.cert;
    *serverinfo_length = 0;

    if (cpk == NULL || cpk->serverinfo == NULL)
        return 0;

    *serverinfo = cpk->serverinfo;
    *serverinfo_length = cpk->serverinfo_length;
    return 1;
}

void ssl_update_cache(SSL *s, int mode)
{
    int i;

    /*
     * If the session_id_length is 0, we are not supposed to cache it, and it
     * would be rather hard to do anyway :-)
     */
    if (s->session->session_id_length == 0)
        return;

    /*
     * If sid_ctx_length is 0 there is no specific application context
     * associated with this session, so when we try to resume it and
     * SSL_VERIFY_PEER is requested to verify the client identity, we have no
     * indication that this is actually a session for the proper application
     * context, and the *handshake* will fail, not just the resumption attempt.
     * Do not cache (on the server) these sessions that are not resumable
     * (clients can set SSL_VERIFY_PEER without needing a sid_ctx set).
     */
    if (s->server && s->session->sid_ctx_length == 0
            && (s->verify_mode & SSL_VERIFY_PEER) != 0)
        return;

    i = s->session_ctx->session_cache_mode;
    if ((i & mode) != 0
        && (!s->hit || SSL_IS_TLS13(s))) {
        /*
         * Add the session to the internal cache. In server side TLSv1.3 we
         * normally don't do this because by default it's a full stateless ticket
         * with only a dummy session id so there is no reason to cache it,
         * unless:
         * - we are doing early_data, in which case we cache so that we can
         *   detect replays
         * - the application has set a remove_session_cb so needs to know about
         *   session timeout events
         * - SSL_OP_NO_TICKET is set in which case it is a stateful ticket
         */
        if ((i & SSL_SESS_CACHE_NO_INTERNAL_STORE) == 0
                && (!SSL_IS_TLS13(s)
                    || !s->server
                    || (s->max_early_data > 0
                        && (s->options & SSL_OP_NO_ANTI_REPLAY) == 0)
                    || s->session_ctx->remove_session_cb != NULL
                    || (s->options & SSL_OP_NO_TICKET) != 0))
            SSL_CTX_add_session(s->session_ctx, s->session);

        /*
         * Add the session to the external cache. We do this even in server side
         * TLSv1.3 without early data because some applications just want to
         * know about the creation of a session and aren't doing a full cache.
         */
        if (s->session_ctx->new_session_cb != NULL) {
            SSL_SESSION_up_ref(s->session);
            if (!s->session_ctx->new_session_cb(s, s->session))
                SSL_SESSION_free(s->session);
        }
    }

    /* auto flush every 255 connections */
    if ((!(i & SSL_SESS_CACHE_NO_AUTO_CLEAR)) && ((i & mode) == mode)) {
        TSAN_QUALIFIER int *stat;
        if (mode & SSL_SESS_CACHE_CLIENT)
            stat = &s->session_ctx->stats.sess_connect_good;
        else
            stat = &s->session_ctx->stats.sess_accept_good;
        if ((tsan_load(stat) & 0xff) == 0xff)
            SSL_CTX_flush_sessions(s->session_ctx, (unsigned long)time(NULL));
    }
}

const SSL_METHOD *SSL_CTX_get_ssl_method(const SSL_CTX *ctx)
{
    return ctx->method;
}

const SSL_METHOD *SSL_get_ssl_method(const SSL *s)
{
    return s->method;
}

int SSL_set_ssl_method(SSL *s, const SSL_METHOD *meth)
{
    int ret = 1;

    if (s->method != meth) {
        const SSL_METHOD *sm = s->method;
        int (*hf) (SSL *) = s->handshake_func;

        if (sm->version == meth->version)
            s->method = meth;
        else {
            sm->ssl_free(s);
            s->method = meth;
            ret = s->method->ssl_new(s);
        }

        if (hf == sm->ssl_connect)
            s->handshake_func = meth->ssl_connect;
        else if (hf == sm->ssl_accept)
            s->handshake_func = meth->ssl_accept;
    }
    return ret;
}

int SSL_get_error(const SSL *s, int i)
{
    int reason;
    unsigned long l;
    BIO *bio;

    if (i > 0)
        return SSL_ERROR_NONE;

    /*
     * Make things return SSL_ERROR_SYSCALL when doing SSL_do_handshake etc,
     * where we do encode the error
     */
    if ((l = ERR_peek_error()) != 0) {
        if (ERR_GET_LIB(l) == ERR_LIB_SYS)
            return SSL_ERROR_SYSCALL;
        else
            return SSL_ERROR_SSL;
    }

    if (SSL_want_read(s)) {
        bio = SSL_get_rbio(s);
        if (BIO_should_read(bio))
            return SSL_ERROR_WANT_READ;
        else if (BIO_should_write(bio))
            /*
             * This one doesn't make too much sense ... We never try to write
             * to the rbio, and an application program where rbio and wbio
             * are separate couldn't even know what it should wait for.
             * However if we ever set s->rwstate incorrectly (so that we have
             * SSL_want_read(s) instead of SSL_want_write(s)) and rbio and
             * wbio *are* the same, this test works around that bug; so it
             * might be safer to keep it.
             */
            return SSL_ERROR_WANT_WRITE;
        else if (BIO_should_io_special(bio)) {
            reason = BIO_get_retry_reason(bio);
            if (reason == BIO_RR_CONNECT)
                return SSL_ERROR_WANT_CONNECT;
            else if (reason == BIO_RR_ACCEPT)
                return SSL_ERROR_WANT_ACCEPT;
            else
                return SSL_ERROR_SYSCALL; /* unknown */
        }
    }

    if (SSL_want_write(s)) {
        /* Access wbio directly - in order to use the buffered bio if present */
        bio = s->wbio;
        if (BIO_should_write(bio))
            return SSL_ERROR_WANT_WRITE;
        else if (BIO_should_read(bio))
            /*
             * See above (SSL_want_read(s) with BIO_should_write(bio))
             */
            return SSL_ERROR_WANT_READ;
        else if (BIO_should_io_special(bio)) {
            reason = BIO_get_retry_reason(bio);
            if (reason == BIO_RR_CONNECT)
                return SSL_ERROR_WANT_CONNECT;
            else if (reason == BIO_RR_ACCEPT)
                return SSL_ERROR_WANT_ACCEPT;
            else
                return SSL_ERROR_SYSCALL;
        }
    }
    if (SSL_want_x509_lookup(s))
        return SSL_ERROR_WANT_X509_LOOKUP;
    if (SSL_want_async(s))
        return SSL_ERROR_WANT_ASYNC;
    if (SSL_want_async_job(s))
        return SSL_ERROR_WANT_ASYNC_JOB;
    if (SSL_want_client_hello_cb(s))
        return SSL_ERROR_WANT_CLIENT_HELLO_CB;

    if ((s->shutdown & SSL_RECEIVED_SHUTDOWN) &&
        (s->s3->warn_alert == SSL_AD_CLOSE_NOTIFY))
        return SSL_ERROR_ZERO_RETURN;

    return SSL_ERROR_SYSCALL;
}

static int ssl_do_handshake_intern(void *vargs)
{
    struct ssl_async_args *args;
    SSL *s;

    args = (struct ssl_async_args *)vargs;
    s = args->s;

    return s->handshake_func(s);
}

int SSL_do_handshake(SSL *s)
{
    int ret = 1;

    if (s->handshake_func == NULL) {
        SSLerr(SSL_F_SSL_DO_HANDSHAKE, SSL_R_CONNECTION_TYPE_NOT_SET);
        return -1;
    }

    ossl_statem_check_finish_init(s, -1);

    s->method->ssl_renegotiate_check(s, 0);

    if (SSL_in_init(s) || SSL_in_before(s)) {
        if ((s->mode & SSL_MODE_ASYNC) && ASYNC_get_current_job() == NULL) {
            struct ssl_async_args args;

            args.s = s;

            ret = ssl_start_async_job(s, &args, ssl_do_handshake_intern);
        } else {
            ret = s->handshake_func(s);
        }
    }
    return ret;
}

void SSL_set_accept_state(SSL *s)
{
    s->server = 1;
    s->shutdown = 0;
    ossl_statem_clear(s);
    s->handshake_func = s->method->ssl_accept;
    clear_ciphers(s);
}

void SSL_set_connect_state(SSL *s)
{
    s->server = 0;
    s->shutdown = 0;
    ossl_statem_clear(s);
    s->handshake_func = s->method->ssl_connect;
    clear_ciphers(s);
}

int ssl_undefined_function(SSL *s)
{
    SSLerr(SSL_F_SSL_UNDEFINED_FUNCTION, ERR_R_SHOULD_NOT_HAVE_BEEN_CALLED);
    return 0;
}

int ssl_undefined_void_function(void)
{
    SSLerr(SSL_F_SSL_UNDEFINED_VOID_FUNCTION,
           ERR_R_SHOULD_NOT_HAVE_BEEN_CALLED);
    return 0;
}

int ssl_undefined_const_function(const SSL *s)
{
    return 0;
}

const SSL_METHOD *ssl_bad_method(int ver)
{
    SSLerr(SSL_F_SSL_BAD_METHOD, ERR_R_SHOULD_NOT_HAVE_BEEN_CALLED);
    return NULL;
}

const char *ssl_protocol_to_string(int version)
{
    switch(version)
    {
    case TLS1_3_VERSION:
        return "TLSv1.3";

    case TLS1_2_VERSION:
        return "TLSv1.2";

    case TLS1_1_VERSION:
        return "TLSv1.1";

    case TLS1_VERSION:
        return "TLSv1";

    case SSL3_VERSION:
        return "SSLv3";

    case DTLS1_BAD_VER:
        return "DTLSv0.9";

    case DTLS1_VERSION:
        return "DTLSv1";

    case DTLS1_2_VERSION:
        return "DTLSv1.2";

    default:
        return "unknown";
    }
}

const char *SSL_get_version(const SSL *s)
{
    return ssl_protocol_to_string(s->version);
}

static int dup_ca_names(STACK_OF(X509_NAME) **dst, STACK_OF(X509_NAME) *src)
{
    STACK_OF(X509_NAME) *sk;
    X509_NAME *xn;
    int i;

    if (src == NULL) {
        *dst = NULL;
        return 1;
    }

    if ((sk = sk_X509_NAME_new_null()) == NULL)
        return 0;
    for (i = 0; i < sk_X509_NAME_num(src); i++) {
        xn = X509_NAME_dup(sk_X509_NAME_value(src, i));
        if (xn == NULL) {
            sk_X509_NAME_pop_free(sk, X509_NAME_free);
            return 0;
        }
        if (sk_X509_NAME_insert(sk, xn, i) == 0) {
            X509_NAME_free(xn);
            sk_X509_NAME_pop_free(sk, X509_NAME_free);
            return 0;
        }
    }
    *dst = sk;

    return 1;
}

SSL *SSL_dup(SSL *s)
{
    SSL *ret;
    int i;

    /* If we're not quiescent, just up_ref! */
    if (!SSL_in_init(s) || !SSL_in_before(s)) {
        CRYPTO_UP_REF(&s->references, &i, s->lock);
        return s;
    }

    /*
     * Otherwise, copy configuration state, and session if set.
     */
    if ((ret = SSL_new(SSL_get_SSL_CTX(s))) == NULL)
        return NULL;

    if (s->session != NULL) {
        /*
         * Arranges to share the same session via up_ref.  This "copies"
         * session-id, SSL_METHOD, sid_ctx, and 'cert'
         */
        if (!SSL_copy_session_id(ret, s))
            goto err;
    } else {
        /*
         * No session has been established yet, so we have to expect that
         * s->cert or ret->cert will be changed later -- they should not both
         * point to the same object, and thus we can't use
         * SSL_copy_session_id.
         */
        if (!SSL_set_ssl_method(ret, s->method))
            goto err;

        if (s->cert != NULL) {
            ssl_cert_free(ret->cert);
            ret->cert = ssl_cert_dup(s->cert);
            if (ret->cert == NULL)
                goto err;
        }

        if (!SSL_set_session_id_context(ret, s->sid_ctx,
                                        (int)s->sid_ctx_length))
            goto err;
    }

    if (!ssl_dane_dup(ret, s))
        goto err;
    ret->version = s->version;
    ret->options = s->options;
    ret->min_proto_version = s->min_proto_version;
    ret->max_proto_version = s->max_proto_version;
    ret->mode = s->mode;
    SSL_set_max_cert_list(ret, SSL_get_max_cert_list(s));
    SSL_set_read_ahead(ret, SSL_get_read_ahead(s));
    ret->msg_callback = s->msg_callback;
    ret->msg_callback_arg = s->msg_callback_arg;
    SSL_set_verify(ret, SSL_get_verify_mode(s), SSL_get_verify_callback(s));
    SSL_set_verify_depth(ret, SSL_get_verify_depth(s));
    ret->generate_session_id = s->generate_session_id;

    SSL_set_info_callback(ret, SSL_get_info_callback(s));

    /* copy app data, a little dangerous perhaps */
    if (!CRYPTO_dup_ex_data(CRYPTO_EX_INDEX_SSL, &ret->ex_data, &s->ex_data))
        goto err;

    ret->server = s->server;
    if (s->handshake_func) {
        if (s->server)
            SSL_set_accept_state(ret);
        else
            SSL_set_connect_state(ret);
    }
    ret->shutdown = s->shutdown;
    ret->hit = s->hit;

    ret->default_passwd_callback = s->default_passwd_callback;
    ret->default_passwd_callback_userdata = s->default_passwd_callback_userdata;

    X509_VERIFY_PARAM_inherit(ret->param, s->param);

    /* dup the cipher_list and cipher_list_by_id stacks */
    if (s->cipher_list != NULL) {
        if ((ret->cipher_list = sk_SSL_CIPHER_dup(s->cipher_list)) == NULL)
            goto err;
    }
    if (s->cipher_list_by_id != NULL)
        if ((ret->cipher_list_by_id = sk_SSL_CIPHER_dup(s->cipher_list_by_id))
            == NULL)
            goto err;

    /* Dup the client_CA list */
    if (!dup_ca_names(&ret->ca_names, s->ca_names)
            || !dup_ca_names(&ret->client_ca_names, s->client_ca_names))
        goto err;

    return ret;

 err:
    SSL_free(ret);
    return NULL;
}

void ssl_clear_cipher_ctx(SSL *s)
{
    if (s->enc_read_ctx != NULL) {
        EVP_CIPHER_CTX_free(s->enc_read_ctx);
        s->enc_read_ctx = NULL;
    }
    if (s->enc_write_ctx != NULL) {
        EVP_CIPHER_CTX_free(s->enc_write_ctx);
        s->enc_write_ctx = NULL;
    }
#ifndef OPENSSL_NO_COMP
    COMP_CTX_free(s->expand);
    s->expand = NULL;
    COMP_CTX_free(s->compress);
    s->compress = NULL;
#endif
}

X509 *SSL_get_certificate(const SSL *s)
{
    if (s->cert != NULL)
        return s->cert->key->x509;
    else
        return NULL;
}

EVP_PKEY *SSL_get_privatekey(const SSL *s)
{
    if (s->cert != NULL)
        return s->cert->key->privatekey;
    else
        return NULL;
}

X509 *SSL_CTX_get0_certificate(const SSL_CTX *ctx)
{
    if (ctx->cert != NULL)
        return ctx->cert->key->x509;
    else
        return NULL;
}

EVP_PKEY *SSL_CTX_get0_privatekey(const SSL_CTX *ctx)
{
    if (ctx->cert != NULL)
        return ctx->cert->key->privatekey;
    else
        return NULL;
}

const SSL_CIPHER *SSL_get_current_cipher(const SSL *s)
{
    if ((s->session != NULL) && (s->session->cipher != NULL))
        return s->session->cipher;
    return NULL;
}

const SSL_CIPHER *SSL_get_pending_cipher(const SSL *s)
{
    return s->s3->tmp.new_cipher;
}

const COMP_METHOD *SSL_get_current_compression(const SSL *s)
{
#ifndef OPENSSL_NO_COMP
    return s->compress ? COMP_CTX_get_method(s->compress) : NULL;
#else
    return NULL;
#endif
}

const COMP_METHOD *SSL_get_current_expansion(const SSL *s)
{
#ifndef OPENSSL_NO_COMP
    return s->expand ? COMP_CTX_get_method(s->expand) : NULL;
#else
    return NULL;
#endif
}

int ssl_init_wbio_buffer(SSL *s)
{
    BIO *bbio;

    if (s->bbio != NULL) {
        /* Already buffered. */
        return 1;
    }

    bbio = BIO_new(BIO_f_buffer());
    if (bbio == NULL || !BIO_set_read_buffer_size(bbio, 1)) {
        BIO_free(bbio);
        SSLerr(SSL_F_SSL_INIT_WBIO_BUFFER, ERR_R_BUF_LIB);
        return 0;
    }
    s->bbio = bbio;
    s->wbio = BIO_push(bbio, s->wbio);

    return 1;
}

int ssl_free_wbio_buffer(SSL *s)
{
    /* callers ensure s is never null */
    if (s->bbio == NULL)
        return 1;

    s->wbio = BIO_pop(s->wbio);
    BIO_free(s->bbio);
    s->bbio = NULL;

    return 1;
}

void SSL_CTX_set_quiet_shutdown(SSL_CTX *ctx, int mode)
{
    ctx->quiet_shutdown = mode;
}

int SSL_CTX_get_quiet_shutdown(const SSL_CTX *ctx)
{
    return ctx->quiet_shutdown;
}

void SSL_set_quiet_shutdown(SSL *s, int mode)
{
    s->quiet_shutdown = mode;
}

int SSL_get_quiet_shutdown(const SSL *s)
{
    return s->quiet_shutdown;
}

void SSL_set_shutdown(SSL *s, int mode)
{
    s->shutdown = mode;
}

int SSL_get_shutdown(const SSL *s)
{
    return s->shutdown;
}

int SSL_version(const SSL *s)
{
    return s->version;
}

int SSL_client_version(const SSL *s)
{
    return s->client_version;
}

SSL_CTX *SSL_get_SSL_CTX(const SSL *ssl)
{
    return ssl->ctx;
}

SSL_CTX *SSL_set_SSL_CTX(SSL *ssl, SSL_CTX *ctx)
{
    CERT *new_cert;
    if (ssl->ctx == ctx)
        return ssl->ctx;
    if (ctx == NULL)
        ctx = ssl->session_ctx;
    new_cert = ssl_cert_dup(ctx->cert);
    if (new_cert == NULL) {
        return NULL;
    }

    if (!custom_exts_copy_flags(&new_cert->custext, &ssl->cert->custext)) {
        ssl_cert_free(new_cert);
        return NULL;
    }

    ssl_cert_free(ssl->cert);
    ssl->cert = new_cert;

    /*
     * Program invariant: |sid_ctx| has fixed size (SSL_MAX_SID_CTX_LENGTH),
     * so setter APIs must prevent invalid lengths from entering the system.
     */
    if (!ossl_assert(ssl->sid_ctx_length <= sizeof(ssl->sid_ctx)))
        return NULL;

    /*
     * If the session ID context matches that of the parent SSL_CTX,
     * inherit it from the new SSL_CTX as well. If however the context does
     * not match (i.e., it was set per-ssl with SSL_set_session_id_context),
     * leave it unchanged.
     */
    if ((ssl->ctx != NULL) &&
        (ssl->sid_ctx_length == ssl->ctx->sid_ctx_length) &&
        (memcmp(ssl->sid_ctx, ssl->ctx->sid_ctx, ssl->sid_ctx_length) == 0)) {
        ssl->sid_ctx_length = ctx->sid_ctx_length;
        memcpy(&ssl->sid_ctx, &ctx->sid_ctx, sizeof(ssl->sid_ctx));
    }

    SSL_CTX_up_ref(ctx);
    SSL_CTX_free(ssl->ctx);     /* decrement reference count */
    ssl->ctx = ctx;

    return ssl->ctx;
}

int SSL_CTX_set_default_verify_paths(SSL_CTX *ctx)
{
    return X509_STORE_set_default_paths(ctx->cert_store);
}

int SSL_CTX_set_default_verify_dir(SSL_CTX *ctx)
{
    X509_LOOKUP *lookup;

    lookup = X509_STORE_add_lookup(ctx->cert_store, X509_LOOKUP_hash_dir());
    if (lookup == NULL)
        return 0;
    X509_LOOKUP_add_dir(lookup, NULL, X509_FILETYPE_DEFAULT);

    /* Clear any errors if the default directory does not exist */
    ERR_clear_error();

    return 1;
}

int SSL_CTX_set_default_verify_file(SSL_CTX *ctx)
{
    X509_LOOKUP *lookup;

    lookup = X509_STORE_add_lookup(ctx->cert_store, X509_LOOKUP_file());
    if (lookup == NULL)
        return 0;

    X509_LOOKUP_load_file(lookup, NULL, X509_FILETYPE_DEFAULT);

    /* Clear any errors if the default file does not exist */
    ERR_clear_error();

    return 1;
}

int SSL_CTX_load_verify_locations(SSL_CTX *ctx, const char *CAfile,
                                  const char *CApath)
{
    return X509_STORE_load_locations(ctx->cert_store, CAfile, CApath);
}

void SSL_set_info_callback(SSL *ssl,
                           void (*cb) (const SSL *ssl, int type, int val))
{
    ssl->info_callback = cb;
}

/*
 * One compiler (Diab DCC) doesn't like argument names in returned function
 * pointer.
 */
void (*SSL_get_info_callback(const SSL *ssl)) (const SSL * /* ssl */ ,
                                               int /* type */ ,
                                               int /* val */ ) {
    return ssl->info_callback;
}

void SSL_set_verify_result(SSL *ssl, long arg)
{
    ssl->verify_result = arg;
}

long SSL_get_verify_result(const SSL *ssl)
{
    return ssl->verify_result;
}

size_t SSL_get_client_random(const SSL *ssl, unsigned char *out, size_t outlen)
{
    if (outlen == 0)
        return sizeof(ssl->s3->client_random);
    if (outlen > sizeof(ssl->s3->client_random))
        outlen = sizeof(ssl->s3->client_random);
    memcpy(out, ssl->s3->client_random, outlen);
    return outlen;
}

size_t SSL_get_server_random(const SSL *ssl, unsigned char *out, size_t outlen)
{
    if (outlen == 0)
        return sizeof(ssl->s3->server_random);
    if (outlen > sizeof(ssl->s3->server_random))
        outlen = sizeof(ssl->s3->server_random);
    memcpy(out, ssl->s3->server_random, outlen);
    return outlen;
}

size_t SSL_SESSION_get_master_key(const SSL_SESSION *session,
                                  unsigned char *out, size_t outlen)
{
    if (outlen == 0)
        return session->master_key_length;
    if (outlen > session->master_key_length)
        outlen = session->master_key_length;
    memcpy(out, session->master_key, outlen);
    return outlen;
}

int SSL_SESSION_set1_master_key(SSL_SESSION *sess, const unsigned char *in,
                                size_t len)
{
    if (len > sizeof(sess->master_key))
        return 0;

    memcpy(sess->master_key, in, len);
    sess->master_key_length = len;
    return 1;
}


int SSL_set_ex_data(SSL *s, int idx, void *arg)
{
    return CRYPTO_set_ex_data(&s->ex_data, idx, arg);
}

void *SSL_get_ex_data(const SSL *s, int idx)
{
    return CRYPTO_get_ex_data(&s->ex_data, idx);
}

int SSL_CTX_set_ex_data(SSL_CTX *s, int idx, void *arg)
{
    return CRYPTO_set_ex_data(&s->ex_data, idx, arg);
}

void *SSL_CTX_get_ex_data(const SSL_CTX *s, int idx)
{
    return CRYPTO_get_ex_data(&s->ex_data, idx);
}

X509_STORE *SSL_CTX_get_cert_store(const SSL_CTX *ctx)
{
    return ctx->cert_store;
}

void SSL_CTX_set_cert_store(SSL_CTX *ctx, X509_STORE *store)
{
    X509_STORE_free(ctx->cert_store);
    ctx->cert_store = store;
}

void SSL_CTX_set1_cert_store(SSL_CTX *ctx, X509_STORE *store)
{
    if (store != NULL)
        X509_STORE_up_ref(store);
    SSL_CTX_set_cert_store(ctx, store);
}

int SSL_want(const SSL *s)
{
    return s->rwstate;
}

/**
 * \brief Set the callback for generating temporary DH keys.
 * \param ctx the SSL context.
 * \param dh the callback
 */

#ifndef OPENSSL_NO_DH
void SSL_CTX_set_tmp_dh_callback(SSL_CTX *ctx,
                                 DH *(*dh) (SSL *ssl, int is_export,
                                            int keylength))
{
    SSL_CTX_callback_ctrl(ctx, SSL_CTRL_SET_TMP_DH_CB, (void (*)(void))dh);
}

void SSL_set_tmp_dh_callback(SSL *ssl, DH *(*dh) (SSL *ssl, int is_export,
                                                  int keylength))
{
    SSL_callback_ctrl(ssl, SSL_CTRL_SET_TMP_DH_CB, (void (*)(void))dh);
}
#endif

#ifndef OPENSSL_NO_PSK
int SSL_CTX_use_psk_identity_hint(SSL_CTX *ctx, const char *identity_hint)
{
    if (identity_hint != NULL && strlen(identity_hint) > PSK_MAX_IDENTITY_LEN) {
        SSLerr(SSL_F_SSL_CTX_USE_PSK_IDENTITY_HINT, SSL_R_DATA_LENGTH_TOO_LONG);
        return 0;
    }
    OPENSSL_free(ctx->cert->psk_identity_hint);
    if (identity_hint != NULL) {
        ctx->cert->psk_identity_hint = OPENSSL_strdup(identity_hint);
        if (ctx->cert->psk_identity_hint == NULL)
            return 0;
    } else
        ctx->cert->psk_identity_hint = NULL;
    return 1;
}

int SSL_use_psk_identity_hint(SSL *s, const char *identity_hint)
{
    if (s == NULL)
        return 0;

    if (identity_hint != NULL && strlen(identity_hint) > PSK_MAX_IDENTITY_LEN) {
        SSLerr(SSL_F_SSL_USE_PSK_IDENTITY_HINT, SSL_R_DATA_LENGTH_TOO_LONG);
        return 0;
    }
    OPENSSL_free(s->cert->psk_identity_hint);
    if (identity_hint != NULL) {
        s->cert->psk_identity_hint = OPENSSL_strdup(identity_hint);
        if (s->cert->psk_identity_hint == NULL)
            return 0;
    } else
        s->cert->psk_identity_hint = NULL;
    return 1;
}

const char *SSL_get_psk_identity_hint(const SSL *s)
{
    if (s == NULL || s->session == NULL)
        return NULL;
    return s->session->psk_identity_hint;
}

const char *SSL_get_psk_identity(const SSL *s)
{
    if (s == NULL || s->session == NULL)
        return NULL;
    return s->session->psk_identity;
}

void SSL_set_psk_client_callback(SSL *s, SSL_psk_client_cb_func cb)
{
    s->psk_client_callback = cb;
}

void SSL_CTX_set_psk_client_callback(SSL_CTX *ctx, SSL_psk_client_cb_func cb)
{
    ctx->psk_client_callback = cb;
}

void SSL_set_psk_server_callback(SSL *s, SSL_psk_server_cb_func cb)
{
    s->psk_server_callback = cb;
}

void SSL_CTX_set_psk_server_callback(SSL_CTX *ctx, SSL_psk_server_cb_func cb)
{
    ctx->psk_server_callback = cb;
}
#endif

void SSL_set_psk_find_session_callback(SSL *s, SSL_psk_find_session_cb_func cb)
{
    s->psk_find_session_cb = cb;
}

void SSL_CTX_set_psk_find_session_callback(SSL_CTX *ctx,
                                           SSL_psk_find_session_cb_func cb)
{
    ctx->psk_find_session_cb = cb;
}

void SSL_set_psk_use_session_callback(SSL *s, SSL_psk_use_session_cb_func cb)
{
    s->psk_use_session_cb = cb;
}

void SSL_CTX_set_psk_use_session_callback(SSL_CTX *ctx,
                                           SSL_psk_use_session_cb_func cb)
{
    ctx->psk_use_session_cb = cb;
}

void SSL_CTX_set_msg_callback(SSL_CTX *ctx,
                              void (*cb) (int write_p, int version,
                                          int content_type, const void *buf,
                                          size_t len, SSL *ssl, void *arg))
{
    SSL_CTX_callback_ctrl(ctx, SSL_CTRL_SET_MSG_CALLBACK, (void (*)(void))cb);
}

void SSL_set_msg_callback(SSL *ssl,
                          void (*cb) (int write_p, int version,
                                      int content_type, const void *buf,
                                      size_t len, SSL *ssl, void *arg))
{
    SSL_callback_ctrl(ssl, SSL_CTRL_SET_MSG_CALLBACK, (void (*)(void))cb);
}

void SSL_CTX_set_not_resumable_session_callback(SSL_CTX *ctx,
                                                int (*cb) (SSL *ssl,
                                                           int
                                                           is_forward_secure))
{
    SSL_CTX_callback_ctrl(ctx, SSL_CTRL_SET_NOT_RESUMABLE_SESS_CB,
                          (void (*)(void))cb);
}

void SSL_set_not_resumable_session_callback(SSL *ssl,
                                            int (*cb) (SSL *ssl,
                                                       int is_forward_secure))
{
    SSL_callback_ctrl(ssl, SSL_CTRL_SET_NOT_RESUMABLE_SESS_CB,
                      (void (*)(void))cb);
}

void SSL_CTX_set_record_padding_callback(SSL_CTX *ctx,
                                         size_t (*cb) (SSL *ssl, int type,
                                                       size_t len, void *arg))
{
    ctx->record_padding_cb = cb;
}

void SSL_CTX_set_record_padding_callback_arg(SSL_CTX *ctx, void *arg)
{
    ctx->record_padding_arg = arg;
}

void *SSL_CTX_get_record_padding_callback_arg(const SSL_CTX *ctx)
{
    return ctx->record_padding_arg;
}

int SSL_CTX_set_block_padding(SSL_CTX *ctx, size_t block_size)
{
    /* block size of 0 or 1 is basically no padding */
    if (block_size == 1)
        ctx->block_padding = 0;
    else if (block_size <= SSL3_RT_MAX_PLAIN_LENGTH)
        ctx->block_padding = block_size;
    else
        return 0;
    return 1;
}

void SSL_set_record_padding_callback(SSL *ssl,
                                     size_t (*cb) (SSL *ssl, int type,
                                                   size_t len, void *arg))
{
    ssl->record_padding_cb = cb;
}

void SSL_set_record_padding_callback_arg(SSL *ssl, void *arg)
{
    ssl->record_padding_arg = arg;
}

void *SSL_get_record_padding_callback_arg(const SSL *ssl)
{
    return ssl->record_padding_arg;
}

int SSL_set_block_padding(SSL *ssl, size_t block_size)
{
    /* block size of 0 or 1 is basically no padding */
    if (block_size == 1)
        ssl->block_padding = 0;
    else if (block_size <= SSL3_RT_MAX_PLAIN_LENGTH)
        ssl->block_padding = block_size;
    else
        return 0;
    return 1;
}

int SSL_set_num_tickets(SSL *s, size_t num_tickets)
{
    s->num_tickets = num_tickets;

    return 1;
}

size_t SSL_get_num_tickets(const SSL *s)
{
    return s->num_tickets;
}

int SSL_CTX_set_num_tickets(SSL_CTX *ctx, size_t num_tickets)
{
    ctx->num_tickets = num_tickets;

    return 1;
}

size_t SSL_CTX_get_num_tickets(const SSL_CTX *ctx)
{
    return ctx->num_tickets;
}

/*
 * Allocates new EVP_MD_CTX and sets pointer to it into given pointer
 * variable, freeing EVP_MD_CTX previously stored in that variable, if any.
 * If EVP_MD pointer is passed, initializes ctx with this |md|.
 * Returns the newly allocated ctx;
 */

EVP_MD_CTX *ssl_replace_hash(EVP_MD_CTX **hash, const EVP_MD *md)
{
    ssl_clear_hash_ctx(hash);
    *hash = EVP_MD_CTX_new();
    if (*hash == NULL || (md && EVP_DigestInit_ex(*hash, md, NULL) <= 0)) {
        EVP_MD_CTX_free(*hash);
        *hash = NULL;
        return NULL;
    }
    return *hash;
}

void ssl_clear_hash_ctx(EVP_MD_CTX **hash)
{

    EVP_MD_CTX_free(*hash);
    *hash = NULL;
}

/* Retrieve handshake hashes */
int ssl_handshake_hash(SSL *s, unsigned char *out, size_t outlen,
                       size_t *hashlen)
{
    EVP_MD_CTX *ctx = NULL;
    EVP_MD_CTX *hdgst = s->s3->handshake_dgst;
    int hashleni = EVP_MD_CTX_size(hdgst);
    int ret = 0;

    if (hashleni < 0 || (size_t)hashleni > outlen) {
        SSLfatal(s, SSL_AD_INTERNAL_ERROR, SSL_F_SSL_HANDSHAKE_HASH,
                 ERR_R_INTERNAL_ERROR);
        goto err;
    }

    ctx = EVP_MD_CTX_new();
    if (ctx == NULL)
        goto err;

    if (!EVP_MD_CTX_copy_ex(ctx, hdgst)
        || EVP_DigestFinal_ex(ctx, out, NULL) <= 0) {
        SSLfatal(s, SSL_AD_INTERNAL_ERROR, SSL_F_SSL_HANDSHAKE_HASH,
                 ERR_R_INTERNAL_ERROR);
        goto err;
    }

    *hashlen = hashleni;

    ret = 1;
 err:
    EVP_MD_CTX_free(ctx);
    return ret;
}

int SSL_session_reused(const SSL *s)
{
    return s->hit;
}

int SSL_is_server(const SSL *s)
{
    return s->server;
}

#if OPENSSL_API_COMPAT < 0x10100000L
void SSL_set_debug(SSL *s, int debug)
{
    /* Old function was do-nothing anyway... */
    (void)s;
    (void)debug;
}
#endif

void SSL_set_security_level(SSL *s, int level)
{
    s->cert->sec_level = level;
}

int SSL_get_security_level(const SSL *s)
{
    return s->cert->sec_level;
}

void SSL_set_security_callback(SSL *s,
                               int (*cb) (const SSL *s, const SSL_CTX *ctx,
                                          int op, int bits, int nid,
                                          void *other, void *ex))
{
    s->cert->sec_cb = cb;
}

int (*SSL_get_security_callback(const SSL *s)) (const SSL *s,
                                                const SSL_CTX *ctx, int op,
                                                int bits, int nid, void *other,
                                                void *ex) {
    return s->cert->sec_cb;
}

void SSL_set0_security_ex_data(SSL *s, void *ex)
{
    s->cert->sec_ex = ex;
}

void *SSL_get0_security_ex_data(const SSL *s)
{
    return s->cert->sec_ex;
}

void SSL_CTX_set_security_level(SSL_CTX *ctx, int level)
{
    ctx->cert->sec_level = level;
}

int SSL_CTX_get_security_level(const SSL_CTX *ctx)
{
    return ctx->cert->sec_level;
}

void SSL_CTX_set_security_callback(SSL_CTX *ctx,
                                   int (*cb) (const SSL *s, const SSL_CTX *ctx,
                                              int op, int bits, int nid,
                                              void *other, void *ex))
{
    ctx->cert->sec_cb = cb;
}

int (*SSL_CTX_get_security_callback(const SSL_CTX *ctx)) (const SSL *s,
                                                          const SSL_CTX *ctx,
                                                          int op, int bits,
                                                          int nid,
                                                          void *other,
                                                          void *ex) {
    return ctx->cert->sec_cb;
}

void SSL_CTX_set0_security_ex_data(SSL_CTX *ctx, void *ex)
{
    ctx->cert->sec_ex = ex;
}

void *SSL_CTX_get0_security_ex_data(const SSL_CTX *ctx)
{
    return ctx->cert->sec_ex;
}

/*
 * Get/Set/Clear options in SSL_CTX or SSL, formerly macros, now functions that
 * can return unsigned long, instead of the generic long return value from the
 * control interface.
 */
unsigned long SSL_CTX_get_options(const SSL_CTX *ctx)
{
    return ctx->options;
}

unsigned long SSL_get_options(const SSL *s)
{
    return s->options;
}

unsigned long SSL_CTX_set_options(SSL_CTX *ctx, unsigned long op)
{
    return ctx->options |= op;
}

unsigned long SSL_set_options(SSL *s, unsigned long op)
{
    return s->options |= op;
}

unsigned long SSL_CTX_clear_options(SSL_CTX *ctx, unsigned long op)
{
    return ctx->options &= ~op;
}

unsigned long SSL_clear_options(SSL *s, unsigned long op)
{
    return s->options &= ~op;
}

STACK_OF(X509) *SSL_get0_verified_chain(const SSL *s)
{
    return s->verified_chain;
}

IMPLEMENT_OBJ_BSEARCH_GLOBAL_CMP_FN(SSL_CIPHER, SSL_CIPHER, ssl_cipher_id);

#ifndef OPENSSL_NO_CT

/*
 * Moves SCTs from the |src| stack to the |dst| stack.
 * The source of each SCT will be set to |origin|.
 * If |dst| points to a NULL pointer, a new stack will be created and owned by
 * the caller.
 * Returns the number of SCTs moved, or a negative integer if an error occurs.
 */
static int ct_move_scts(STACK_OF(SCT) **dst, STACK_OF(SCT) *src,
                        sct_source_t origin)
{
    int scts_moved = 0;
    SCT *sct = NULL;

    if (*dst == NULL) {
        *dst = sk_SCT_new_null();
        if (*dst == NULL) {
            SSLerr(SSL_F_CT_MOVE_SCTS, ERR_R_MALLOC_FAILURE);
            goto err;
        }
    }

    while ((sct = sk_SCT_pop(src)) != NULL) {
        if (SCT_set_source(sct, origin) != 1)
            goto err;

        if (sk_SCT_push(*dst, sct) <= 0)
            goto err;
        scts_moved += 1;
    }

    return scts_moved;
 err:
    if (sct != NULL)
        sk_SCT_push(src, sct);  /* Put the SCT back */
    return -1;
}

/*
 * Look for data collected during ServerHello and parse if found.
 * Returns the number of SCTs extracted.
 */
static int ct_extract_tls_extension_scts(SSL *s)
{
    int scts_extracted = 0;

    if (s->ext.scts != NULL) {
        const unsigned char *p = s->ext.scts;
        STACK_OF(SCT) *scts = o2i_SCT_LIST(NULL, &p, s->ext.scts_len);

        scts_extracted = ct_move_scts(&s->scts, scts, SCT_SOURCE_TLS_EXTENSION);

        SCT_LIST_free(scts);
    }

    return scts_extracted;
}

/*
 * Checks for an OCSP response and then attempts to extract any SCTs found if it
 * contains an SCT X509 extension. They will be stored in |s->scts|.
 * Returns:
 * - The number of SCTs extracted, assuming an OCSP response exists.
 * - 0 if no OCSP response exists or it contains no SCTs.
 * - A negative integer if an error occurs.
 */
static int ct_extract_ocsp_response_scts(SSL *s)
{
# ifndef OPENSSL_NO_OCSP
    int scts_extracted = 0;
    const unsigned char *p;
    OCSP_BASICRESP *br = NULL;
    OCSP_RESPONSE *rsp = NULL;
    STACK_OF(SCT) *scts = NULL;
    int i;

    if (s->ext.ocsp.resp == NULL || s->ext.ocsp.resp_len == 0)
        goto err;

    p = s->ext.ocsp.resp;
    rsp = d2i_OCSP_RESPONSE(NULL, &p, (int)s->ext.ocsp.resp_len);
    if (rsp == NULL)
        goto err;

    br = OCSP_response_get1_basic(rsp);
    if (br == NULL)
        goto err;

    for (i = 0; i < OCSP_resp_count(br); ++i) {
        OCSP_SINGLERESP *single = OCSP_resp_get0(br, i);

        if (single == NULL)
            continue;

        scts =
            OCSP_SINGLERESP_get1_ext_d2i(single, NID_ct_cert_scts, NULL, NULL);
        scts_extracted =
            ct_move_scts(&s->scts, scts, SCT_SOURCE_OCSP_STAPLED_RESPONSE);
        if (scts_extracted < 0)
            goto err;
    }
 err:
    SCT_LIST_free(scts);
    OCSP_BASICRESP_free(br);
    OCSP_RESPONSE_free(rsp);
    return scts_extracted;
# else
    /* Behave as if no OCSP response exists */
    return 0;
# endif
}

/*
 * Attempts to extract SCTs from the peer certificate.
 * Return the number of SCTs extracted, or a negative integer if an error
 * occurs.
 */
static int ct_extract_x509v3_extension_scts(SSL *s)
{
    int scts_extracted = 0;
    X509 *cert = s->session != NULL ? s->session->peer : NULL;

    if (cert != NULL) {
        STACK_OF(SCT) *scts =
            X509_get_ext_d2i(cert, NID_ct_precert_scts, NULL, NULL);

        scts_extracted =
            ct_move_scts(&s->scts, scts, SCT_SOURCE_X509V3_EXTENSION);

        SCT_LIST_free(scts);
    }

    return scts_extracted;
}

/*
 * Attempts to find all received SCTs by checking TLS extensions, the OCSP
 * response (if it exists) and X509v3 extensions in the certificate.
 * Returns NULL if an error occurs.
 */
const STACK_OF(SCT) *SSL_get0_peer_scts(SSL *s)
{
    if (!s->scts_parsed) {
        if (ct_extract_tls_extension_scts(s) < 0 ||
            ct_extract_ocsp_response_scts(s) < 0 ||
            ct_extract_x509v3_extension_scts(s) < 0)
            goto err;

        s->scts_parsed = 1;
    }
    return s->scts;
 err:
    return NULL;
}

static int ct_permissive(const CT_POLICY_EVAL_CTX * ctx,
                         const STACK_OF(SCT) *scts, void *unused_arg)
{
    return 1;
}

static int ct_strict(const CT_POLICY_EVAL_CTX * ctx,
                     const STACK_OF(SCT) *scts, void *unused_arg)
{
    int count = scts != NULL ? sk_SCT_num(scts) : 0;
    int i;

    for (i = 0; i < count; ++i) {
        SCT *sct = sk_SCT_value(scts, i);
        int status = SCT_get_validation_status(sct);

        if (status == SCT_VALIDATION_STATUS_VALID)
            return 1;
    }
    SSLerr(SSL_F_CT_STRICT, SSL_R_NO_VALID_SCTS);
    return 0;
}

int SSL_set_ct_validation_callback(SSL *s, ssl_ct_validation_cb callback,
                                   void *arg)
{
    /*
     * Since code exists that uses the custom extension handler for CT, look
     * for this and throw an error if they have already registered to use CT.
     */
    if (callback != NULL && SSL_CTX_has_client_custom_ext(s->ctx,
                                                          TLSEXT_TYPE_signed_certificate_timestamp))
    {
        SSLerr(SSL_F_SSL_SET_CT_VALIDATION_CALLBACK,
               SSL_R_CUSTOM_EXT_HANDLER_ALREADY_INSTALLED);
        return 0;
    }

    if (callback != NULL) {
        /*
         * If we are validating CT, then we MUST accept SCTs served via OCSP
         */
        if (!SSL_set_tlsext_status_type(s, TLSEXT_STATUSTYPE_ocsp))
            return 0;
    }

    s->ct_validation_callback = callback;
    s->ct_validation_callback_arg = arg;

    return 1;
}

int SSL_CTX_set_ct_validation_callback(SSL_CTX *ctx,
                                       ssl_ct_validation_cb callback, void *arg)
{
    /*
     * Since code exists that uses the custom extension handler for CT, look for
     * this and throw an error if they have already registered to use CT.
     */
    if (callback != NULL && SSL_CTX_has_client_custom_ext(ctx,
                                                          TLSEXT_TYPE_signed_certificate_timestamp))
    {
        SSLerr(SSL_F_SSL_CTX_SET_CT_VALIDATION_CALLBACK,
               SSL_R_CUSTOM_EXT_HANDLER_ALREADY_INSTALLED);
        return 0;
    }

    ctx->ct_validation_callback = callback;
    ctx->ct_validation_callback_arg = arg;
    return 1;
}

int SSL_ct_is_enabled(const SSL *s)
{
    return s->ct_validation_callback != NULL;
}

int SSL_CTX_ct_is_enabled(const SSL_CTX *ctx)
{
    return ctx->ct_validation_callback != NULL;
}

int ssl_validate_ct(SSL *s)
{
    int ret = 0;
    X509 *cert = s->session != NULL ? s->session->peer : NULL;
    X509 *issuer;
    SSL_DANE *dane = &s->dane;
    CT_POLICY_EVAL_CTX *ctx = NULL;
    const STACK_OF(SCT) *scts;

    /*
     * If no callback is set, the peer is anonymous, or its chain is invalid,
     * skip SCT validation - just return success.  Applications that continue
     * handshakes without certificates, with unverified chains, or pinned leaf
     * certificates are outside the scope of the WebPKI and CT.
     *
     * The above exclusions notwithstanding the vast majority of peers will
     * have rather ordinary certificate chains validated by typical
     * applications that perform certificate verification and therefore will
     * process SCTs when enabled.
     */
    if (s->ct_validation_callback == NULL || cert == NULL ||
        s->verify_result != X509_V_OK ||
        s->verified_chain == NULL || sk_X509_num(s->verified_chain) <= 1)
        return 1;

    /*
     * CT not applicable for chains validated via DANE-TA(2) or DANE-EE(3)
     * trust-anchors.  See https://tools.ietf.org/html/rfc7671#section-4.2
     */
    if (DANETLS_ENABLED(dane) && dane->mtlsa != NULL) {
        switch (dane->mtlsa->usage) {
        case DANETLS_USAGE_DANE_TA:
        case DANETLS_USAGE_DANE_EE:
            return 1;
        }
    }

    ctx = CT_POLICY_EVAL_CTX_new();
    if (ctx == NULL) {
        SSLfatal(s, SSL_AD_INTERNAL_ERROR, SSL_F_SSL_VALIDATE_CT,
                 ERR_R_MALLOC_FAILURE);
        goto end;
    }

    issuer = sk_X509_value(s->verified_chain, 1);
    CT_POLICY_EVAL_CTX_set1_cert(ctx, cert);
    CT_POLICY_EVAL_CTX_set1_issuer(ctx, issuer);
    CT_POLICY_EVAL_CTX_set_shared_CTLOG_STORE(ctx, s->ctx->ctlog_store);
    CT_POLICY_EVAL_CTX_set_time(
            ctx, (uint64_t)SSL_SESSION_get_time(SSL_get0_session(s)) * 1000);

    scts = SSL_get0_peer_scts(s);

    /*
     * This function returns success (> 0) only when all the SCTs are valid, 0
     * when some are invalid, and < 0 on various internal errors (out of
     * memory, etc.).  Having some, or even all, invalid SCTs is not sufficient
     * reason to abort the handshake, that decision is up to the callback.
     * Therefore, we error out only in the unexpected case that the return
     * value is negative.
     *
     * XXX: One might well argue that the return value of this function is an
     * unfortunate design choice.  Its job is only to determine the validation
     * status of each of the provided SCTs.  So long as it correctly separates
     * the wheat from the chaff it should return success.  Failure in this case
     * ought to correspond to an inability to carry out its duties.
     */
    if (SCT_LIST_validate(scts, ctx) < 0) {
        SSLfatal(s, SSL_AD_HANDSHAKE_FAILURE, SSL_F_SSL_VALIDATE_CT,
                 SSL_R_SCT_VERIFICATION_FAILED);
        goto end;
    }

    ret = s->ct_validation_callback(ctx, scts, s->ct_validation_callback_arg);
    if (ret < 0)
        ret = 0;                /* This function returns 0 on failure */
    if (!ret)
        SSLfatal(s, SSL_AD_HANDSHAKE_FAILURE, SSL_F_SSL_VALIDATE_CT,
                 SSL_R_CALLBACK_FAILED);

 end:
    CT_POLICY_EVAL_CTX_free(ctx);
    /*
     * With SSL_VERIFY_NONE the session may be cached and re-used despite a
     * failure return code here.  Also the application may wish the complete
     * the handshake, and then disconnect cleanly at a higher layer, after
     * checking the verification status of the completed connection.
     *
     * We therefore force a certificate verification failure which will be
     * visible via SSL_get_verify_result() and cached as part of any resumed
     * session.
     *
     * Note: the permissive callback is for information gathering only, always
     * returns success, and does not affect verification status.  Only the
     * strict callback or a custom application-specified callback can trigger
     * connection failure or record a verification error.
     */
    if (ret <= 0)
        s->verify_result = X509_V_ERR_NO_VALID_SCTS;
    return ret;
}

int SSL_CTX_enable_ct(SSL_CTX *ctx, int validation_mode)
{
    switch (validation_mode) {
    default:
        SSLerr(SSL_F_SSL_CTX_ENABLE_CT, SSL_R_INVALID_CT_VALIDATION_TYPE);
        return 0;
    case SSL_CT_VALIDATION_PERMISSIVE:
        return SSL_CTX_set_ct_validation_callback(ctx, ct_permissive, NULL);
    case SSL_CT_VALIDATION_STRICT:
        return SSL_CTX_set_ct_validation_callback(ctx, ct_strict, NULL);
    }
}

int SSL_enable_ct(SSL *s, int validation_mode)
{
    switch (validation_mode) {
    default:
        SSLerr(SSL_F_SSL_ENABLE_CT, SSL_R_INVALID_CT_VALIDATION_TYPE);
        return 0;
    case SSL_CT_VALIDATION_PERMISSIVE:
        return SSL_set_ct_validation_callback(s, ct_permissive, NULL);
    case SSL_CT_VALIDATION_STRICT:
        return SSL_set_ct_validation_callback(s, ct_strict, NULL);
    }
}

int SSL_CTX_set_default_ctlog_list_file(SSL_CTX *ctx)
{
    return CTLOG_STORE_load_default_file(ctx->ctlog_store);
}

int SSL_CTX_set_ctlog_list_file(SSL_CTX *ctx, const char *path)
{
    return CTLOG_STORE_load_file(ctx->ctlog_store, path);
}

void SSL_CTX_set0_ctlog_store(SSL_CTX *ctx, CTLOG_STORE * logs)
{
    CTLOG_STORE_free(ctx->ctlog_store);
    ctx->ctlog_store = logs;
}

const CTLOG_STORE *SSL_CTX_get0_ctlog_store(const SSL_CTX *ctx)
{
    return ctx->ctlog_store;
}

#endif  /* OPENSSL_NO_CT */

void SSL_CTX_set_client_hello_cb(SSL_CTX *c, SSL_client_hello_cb_fn cb,
                                 void *arg)
{
    c->client_hello_cb = cb;
    c->client_hello_cb_arg = arg;
}

int SSL_client_hello_isv2(SSL *s)
{
    if (s->clienthello == NULL)
        return 0;
    return s->clienthello->isv2;
}

unsigned int SSL_client_hello_get0_legacy_version(SSL *s)
{
    if (s->clienthello == NULL)
        return 0;
    return s->clienthello->legacy_version;
}

size_t SSL_client_hello_get0_random(SSL *s, const unsigned char **out)
{
    if (s->clienthello == NULL)
        return 0;
    if (out != NULL)
        *out = s->clienthello->random;
    return SSL3_RANDOM_SIZE;
}

size_t SSL_client_hello_get0_session_id(SSL *s, const unsigned char **out)
{
    if (s->clienthello == NULL)
        return 0;
    if (out != NULL)
        *out = s->clienthello->session_id;
    return s->clienthello->session_id_len;
}

size_t SSL_client_hello_get0_ciphers(SSL *s, const unsigned char **out)
{
    if (s->clienthello == NULL)
        return 0;
    if (out != NULL)
        *out = PACKET_data(&s->clienthello->ciphersuites);
    return PACKET_remaining(&s->clienthello->ciphersuites);
}

size_t SSL_client_hello_get0_compression_methods(SSL *s, const unsigned char **out)
{
    if (s->clienthello == NULL)
        return 0;
    if (out != NULL)
        *out = s->clienthello->compressions;
    return s->clienthello->compressions_len;
}

int SSL_client_hello_get1_extensions_present(SSL *s, int **out, size_t *outlen)
{
    RAW_EXTENSION *ext;
    int *present;
    size_t num = 0, i;

    if (s->clienthello == NULL || out == NULL || outlen == NULL)
        return 0;
    for (i = 0; i < s->clienthello->pre_proc_exts_len; i++) {
        ext = s->clienthello->pre_proc_exts + i;
        if (ext->present)
            num++;
    }
    if (num == 0) {
        *out = NULL;
        *outlen = 0;
        return 1;
    }
    if ((present = OPENSSL_malloc(sizeof(*present) * num)) == NULL) {
        SSLerr(SSL_F_SSL_CLIENT_HELLO_GET1_EXTENSIONS_PRESENT,
               ERR_R_MALLOC_FAILURE);
        return 0;
    }
    for (i = 0; i < s->clienthello->pre_proc_exts_len; i++) {
        ext = s->clienthello->pre_proc_exts + i;
        if (ext->present) {
            if (ext->received_order >= num)
                goto err;
            present[ext->received_order] = ext->type;
        }
    }
    *out = present;
    *outlen = num;
    return 1;
 err:
    OPENSSL_free(present);
    return 0;
}

int SSL_client_hello_get0_ext(SSL *s, unsigned int type, const unsigned char **out,
                       size_t *outlen)
{
    size_t i;
    RAW_EXTENSION *r;

    if (s->clienthello == NULL)
        return 0;
    for (i = 0; i < s->clienthello->pre_proc_exts_len; ++i) {
        r = s->clienthello->pre_proc_exts + i;
        if (r->present && r->type == type) {
            if (out != NULL)
                *out = PACKET_data(&r->data);
            if (outlen != NULL)
                *outlen = PACKET_remaining(&r->data);
            return 1;
        }
    }
    return 0;
}

int SSL_free_buffers(SSL *ssl)
{
    RECORD_LAYER *rl = &ssl->rlayer;

    if (RECORD_LAYER_read_pending(rl) || RECORD_LAYER_write_pending(rl))
        return 0;

    RECORD_LAYER_release(rl);
    return 1;
}

int SSL_alloc_buffers(SSL *ssl)
{
    return ssl3_setup_buffers(ssl);
}

void SSL_CTX_set_keylog_callback(SSL_CTX *ctx, SSL_CTX_keylog_cb_func cb)
{
    ctx->keylog_callback = cb;
}

SSL_CTX_keylog_cb_func SSL_CTX_get_keylog_callback(const SSL_CTX *ctx)
{
    return ctx->keylog_callback;
}

static int nss_keylog_int(const char *prefix,
                          SSL *ssl,
                          const uint8_t *parameter_1,
                          size_t parameter_1_len,
                          const uint8_t *parameter_2,
                          size_t parameter_2_len)
{
    char *out = NULL;
    char *cursor = NULL;
    size_t out_len = 0;
    size_t i;
    size_t prefix_len;

    if (ssl->ctx->keylog_callback == NULL)
        return 1;

    /*
     * Our output buffer will contain the following strings, rendered with
     * space characters in between, terminated by a NULL character: first the
     * prefix, then the first parameter, then the second parameter. The
     * meaning of each parameter depends on the specific key material being
     * logged. Note that the first and second parameters are encoded in
     * hexadecimal, so we need a buffer that is twice their lengths.
     */
    prefix_len = strlen(prefix);
    out_len = prefix_len + (2 * parameter_1_len) + (2 * parameter_2_len) + 3;
    if ((out = cursor = OPENSSL_malloc(out_len)) == NULL) {
        SSLfatal(ssl, SSL_AD_INTERNAL_ERROR, SSL_F_NSS_KEYLOG_INT,
                 ERR_R_MALLOC_FAILURE);
        return 0;
    }

    strcpy(cursor, prefix);
    cursor += prefix_len;
    *cursor++ = ' ';

    for (i = 0; i < parameter_1_len; i++) {
        sprintf(cursor, "%02x", parameter_1[i]);
        cursor += 2;
    }
    *cursor++ = ' ';

    for (i = 0; i < parameter_2_len; i++) {
        sprintf(cursor, "%02x", parameter_2[i]);
        cursor += 2;
    }
    *cursor = '\0';

    ssl->ctx->keylog_callback(ssl, (const char *)out);
    OPENSSL_clear_free(out, out_len);
    return 1;

}

int ssl_log_rsa_client_key_exchange(SSL *ssl,
                                    const uint8_t *encrypted_premaster,
                                    size_t encrypted_premaster_len,
                                    const uint8_t *premaster,
                                    size_t premaster_len)
{
    if (encrypted_premaster_len < 8) {
        SSLfatal(ssl, SSL_AD_INTERNAL_ERROR,
                 SSL_F_SSL_LOG_RSA_CLIENT_KEY_EXCHANGE, ERR_R_INTERNAL_ERROR);
        return 0;
    }

    /* We only want the first 8 bytes of the encrypted premaster as a tag. */
    return nss_keylog_int("RSA",
                          ssl,
                          encrypted_premaster,
                          8,
                          premaster,
                          premaster_len);
}

int ssl_log_secret(SSL *ssl,
                   const char *label,
                   const uint8_t *secret,
                   size_t secret_len)
{
    return nss_keylog_int(label,
                          ssl,
                          ssl->s3->client_random,
                          SSL3_RANDOM_SIZE,
                          secret,
                          secret_len);
}

#define SSLV2_CIPHER_LEN    3

int ssl_cache_cipherlist(SSL *s, PACKET *cipher_suites, int sslv2format)
{
    int n;

    n = sslv2format ? SSLV2_CIPHER_LEN : TLS_CIPHER_LEN;

    if (PACKET_remaining(cipher_suites) == 0) {
        SSLfatal(s, SSL_AD_ILLEGAL_PARAMETER, SSL_F_SSL_CACHE_CIPHERLIST,
                 SSL_R_NO_CIPHERS_SPECIFIED);
        return 0;
    }

    if (PACKET_remaining(cipher_suites) % n != 0) {
        SSLfatal(s, SSL_AD_DECODE_ERROR, SSL_F_SSL_CACHE_CIPHERLIST,
                 SSL_R_ERROR_IN_RECEIVED_CIPHER_LIST);
        return 0;
    }

    OPENSSL_free(s->s3->tmp.ciphers_raw);
    s->s3->tmp.ciphers_raw = NULL;
    s->s3->tmp.ciphers_rawlen = 0;

    if (sslv2format) {
        size_t numciphers = PACKET_remaining(cipher_suites) / n;
        PACKET sslv2ciphers = *cipher_suites;
        unsigned int leadbyte;
        unsigned char *raw;

        /*
         * We store the raw ciphers list in SSLv3+ format so we need to do some
         * preprocessing to convert the list first. If there are any SSLv2 only
         * ciphersuites with a non-zero leading byte then we are going to
         * slightly over allocate because we won't store those. But that isn't a
         * problem.
         */
        raw = OPENSSL_malloc(numciphers * TLS_CIPHER_LEN);
        s->s3->tmp.ciphers_raw = raw;
        if (raw == NULL) {
            SSLfatal(s, SSL_AD_INTERNAL_ERROR, SSL_F_SSL_CACHE_CIPHERLIST,
                     ERR_R_MALLOC_FAILURE);
            return 0;
        }
        for (s->s3->tmp.ciphers_rawlen = 0;
             PACKET_remaining(&sslv2ciphers) > 0;
             raw += TLS_CIPHER_LEN) {
            if (!PACKET_get_1(&sslv2ciphers, &leadbyte)
                    || (leadbyte == 0
                        && !PACKET_copy_bytes(&sslv2ciphers, raw,
                                              TLS_CIPHER_LEN))
                    || (leadbyte != 0
                        && !PACKET_forward(&sslv2ciphers, TLS_CIPHER_LEN))) {
                SSLfatal(s, SSL_AD_DECODE_ERROR, SSL_F_SSL_CACHE_CIPHERLIST,
                         SSL_R_BAD_PACKET);
                OPENSSL_free(s->s3->tmp.ciphers_raw);
                s->s3->tmp.ciphers_raw = NULL;
                s->s3->tmp.ciphers_rawlen = 0;
                return 0;
            }
            if (leadbyte == 0)
                s->s3->tmp.ciphers_rawlen += TLS_CIPHER_LEN;
        }
    } else if (!PACKET_memdup(cipher_suites, &s->s3->tmp.ciphers_raw,
                           &s->s3->tmp.ciphers_rawlen)) {
        SSLfatal(s, SSL_AD_INTERNAL_ERROR, SSL_F_SSL_CACHE_CIPHERLIST,
                 ERR_R_INTERNAL_ERROR);
        return 0;
    }
    return 1;
}

int SSL_bytes_to_cipher_list(SSL *s, const unsigned char *bytes, size_t len,
                             int isv2format, STACK_OF(SSL_CIPHER) **sk,
                             STACK_OF(SSL_CIPHER) **scsvs)
{
    PACKET pkt;

    if (!PACKET_buf_init(&pkt, bytes, len))
        return 0;
    return bytes_to_cipher_list(s, &pkt, sk, scsvs, isv2format, 0);
}

int bytes_to_cipher_list(SSL *s, PACKET *cipher_suites,
                         STACK_OF(SSL_CIPHER) **skp,
                         STACK_OF(SSL_CIPHER) **scsvs_out,
                         int sslv2format, int fatal)
{
    const SSL_CIPHER *c;
    STACK_OF(SSL_CIPHER) *sk = NULL;
    STACK_OF(SSL_CIPHER) *scsvs = NULL;
    int n;
    /* 3 = SSLV2_CIPHER_LEN > TLS_CIPHER_LEN = 2. */
    unsigned char cipher[SSLV2_CIPHER_LEN];

    n = sslv2format ? SSLV2_CIPHER_LEN : TLS_CIPHER_LEN;

    if (PACKET_remaining(cipher_suites) == 0) {
        if (fatal)
            SSLfatal(s, SSL_AD_ILLEGAL_PARAMETER, SSL_F_BYTES_TO_CIPHER_LIST,
                     SSL_R_NO_CIPHERS_SPECIFIED);
        else
            SSLerr(SSL_F_BYTES_TO_CIPHER_LIST, SSL_R_NO_CIPHERS_SPECIFIED);
        return 0;
    }

    if (PACKET_remaining(cipher_suites) % n != 0) {
        if (fatal)
            SSLfatal(s, SSL_AD_DECODE_ERROR, SSL_F_BYTES_TO_CIPHER_LIST,
                     SSL_R_ERROR_IN_RECEIVED_CIPHER_LIST);
        else
            SSLerr(SSL_F_BYTES_TO_CIPHER_LIST,
                   SSL_R_ERROR_IN_RECEIVED_CIPHER_LIST);
        return 0;
    }

    sk = sk_SSL_CIPHER_new_null();
    scsvs = sk_SSL_CIPHER_new_null();
    if (sk == NULL || scsvs == NULL) {
        if (fatal)
            SSLfatal(s, SSL_AD_INTERNAL_ERROR, SSL_F_BYTES_TO_CIPHER_LIST,
                     ERR_R_MALLOC_FAILURE);
        else
            SSLerr(SSL_F_BYTES_TO_CIPHER_LIST, ERR_R_MALLOC_FAILURE);
        goto err;
    }

    while (PACKET_copy_bytes(cipher_suites, cipher, n)) {
        /*
         * SSLv3 ciphers wrapped in an SSLv2-compatible ClientHello have the
         * first byte set to zero, while true SSLv2 ciphers have a non-zero
         * first byte. We don't support any true SSLv2 ciphers, so skip them.
         */
        if (sslv2format && cipher[0] != '\0')
            continue;

        /* For SSLv2-compat, ignore leading 0-byte. */
        c = ssl_get_cipher_by_char(s, sslv2format ? &cipher[1] : cipher, 1);
        if (c != NULL) {
            if ((c->valid && !sk_SSL_CIPHER_push(sk, c)) ||
                (!c->valid && !sk_SSL_CIPHER_push(scsvs, c))) {
                if (fatal)
                    SSLfatal(s, SSL_AD_INTERNAL_ERROR,
                             SSL_F_BYTES_TO_CIPHER_LIST, ERR_R_MALLOC_FAILURE);
                else
                    SSLerr(SSL_F_BYTES_TO_CIPHER_LIST, ERR_R_MALLOC_FAILURE);
                goto err;
            }
        }
    }
    if (PACKET_remaining(cipher_suites) > 0) {
        if (fatal)
            SSLfatal(s, SSL_AD_DECODE_ERROR, SSL_F_BYTES_TO_CIPHER_LIST,
                     SSL_R_BAD_LENGTH);
        else
            SSLerr(SSL_F_BYTES_TO_CIPHER_LIST, SSL_R_BAD_LENGTH);
        goto err;
    }

    if (skp != NULL)
        *skp = sk;
    else
        sk_SSL_CIPHER_free(sk);
    if (scsvs_out != NULL)
        *scsvs_out = scsvs;
    else
        sk_SSL_CIPHER_free(scsvs);
    return 1;
 err:
    sk_SSL_CIPHER_free(sk);
    sk_SSL_CIPHER_free(scsvs);
    return 0;
}

int SSL_CTX_set_max_early_data(SSL_CTX *ctx, uint32_t max_early_data)
{
    ctx->max_early_data = max_early_data;

    return 1;
}

uint32_t SSL_CTX_get_max_early_data(const SSL_CTX *ctx)
{
    return ctx->max_early_data;
}

int SSL_set_max_early_data(SSL *s, uint32_t max_early_data)
{
    s->max_early_data = max_early_data;

    return 1;
}

uint32_t SSL_get_max_early_data(const SSL *s)
{
    return s->max_early_data;
}

int SSL_CTX_set_recv_max_early_data(SSL_CTX *ctx, uint32_t recv_max_early_data)
{
    ctx->recv_max_early_data = recv_max_early_data;

    return 1;
}

uint32_t SSL_CTX_get_recv_max_early_data(const SSL_CTX *ctx)
{
    return ctx->recv_max_early_data;
}

int SSL_set_recv_max_early_data(SSL *s, uint32_t recv_max_early_data)
{
    s->recv_max_early_data = recv_max_early_data;

    return 1;
}

uint32_t SSL_get_recv_max_early_data(const SSL *s)
{
    return s->recv_max_early_data;
}

__owur unsigned int ssl_get_max_send_fragment(const SSL *ssl)
{
    /* Return any active Max Fragment Len extension */
    if (ssl->session != NULL && USE_MAX_FRAGMENT_LENGTH_EXT(ssl->session))
        return GET_MAX_FRAGMENT_LENGTH(ssl->session);

    /* return current SSL connection setting */
    return ssl->max_send_fragment;
}

__owur unsigned int ssl_get_split_send_fragment(const SSL *ssl)
{
    /* Return a value regarding an active Max Fragment Len extension */
    if (ssl->session != NULL && USE_MAX_FRAGMENT_LENGTH_EXT(ssl->session)
        && ssl->split_send_fragment > GET_MAX_FRAGMENT_LENGTH(ssl->session))
        return GET_MAX_FRAGMENT_LENGTH(ssl->session);

    /* else limit |split_send_fragment| to current |max_send_fragment| */
    if (ssl->split_send_fragment > ssl->max_send_fragment)
        return ssl->max_send_fragment;

    /* return current SSL connection setting */
    return ssl->split_send_fragment;
}

int SSL_stateless(SSL *s)
{
    int ret;

    /* Ensure there is no state left over from a previous invocation */
    if (!SSL_clear(s))
        return 0;

    ERR_clear_error();

    s->s3->flags |= TLS1_FLAGS_STATELESS;
    ret = SSL_accept(s);
    s->s3->flags &= ~TLS1_FLAGS_STATELESS;

    if (ret > 0 && s->ext.cookieok)
        return 1;

    if (s->hello_retry_request == SSL_HRR_PENDING && !ossl_statem_in_error(s))
        return 0;

    return -1;
}

void SSL_CTX_set_post_handshake_auth(SSL_CTX *ctx, int val)
{
    ctx->pha_enabled = val;
}

void SSL_set_post_handshake_auth(SSL *ssl, int val)
{
    ssl->pha_enabled = val;
}

int SSL_verify_client_post_handshake(SSL *ssl)
{
    if (!SSL_IS_TLS13(ssl)) {
        SSLerr(SSL_F_SSL_VERIFY_CLIENT_POST_HANDSHAKE, SSL_R_WRONG_SSL_VERSION);
        return 0;
    }
    if (!ssl->server) {
        SSLerr(SSL_F_SSL_VERIFY_CLIENT_POST_HANDSHAKE, SSL_R_NOT_SERVER);
        return 0;
    }

    if (!SSL_is_init_finished(ssl)) {
        SSLerr(SSL_F_SSL_VERIFY_CLIENT_POST_HANDSHAKE, SSL_R_STILL_IN_INIT);
        return 0;
    }

    switch (ssl->post_handshake_auth) {
    case SSL_PHA_NONE:
        SSLerr(SSL_F_SSL_VERIFY_CLIENT_POST_HANDSHAKE, SSL_R_EXTENSION_NOT_RECEIVED);
        return 0;
    default:
    case SSL_PHA_EXT_SENT:
        SSLerr(SSL_F_SSL_VERIFY_CLIENT_POST_HANDSHAKE, ERR_R_INTERNAL_ERROR);
        return 0;
    case SSL_PHA_EXT_RECEIVED:
        break;
    case SSL_PHA_REQUEST_PENDING:
        SSLerr(SSL_F_SSL_VERIFY_CLIENT_POST_HANDSHAKE, SSL_R_REQUEST_PENDING);
        return 0;
    case SSL_PHA_REQUESTED:
        SSLerr(SSL_F_SSL_VERIFY_CLIENT_POST_HANDSHAKE, SSL_R_REQUEST_SENT);
        return 0;
    }

    ssl->post_handshake_auth = SSL_PHA_REQUEST_PENDING;

    /* checks verify_mode and algorithm_auth */
    if (!send_certificate_request(ssl)) {
        ssl->post_handshake_auth = SSL_PHA_EXT_RECEIVED; /* restore on error */
        SSLerr(SSL_F_SSL_VERIFY_CLIENT_POST_HANDSHAKE, SSL_R_INVALID_CONFIG);
        return 0;
    }

    ossl_statem_set_in_init(ssl, 1);
    return 1;
}

int SSL_CTX_set_session_ticket_cb(SSL_CTX *ctx,
                                  SSL_CTX_generate_session_ticket_fn gen_cb,
                                  SSL_CTX_decrypt_session_ticket_fn dec_cb,
                                  void *arg)
{
    ctx->generate_ticket_cb = gen_cb;
    ctx->decrypt_ticket_cb = dec_cb;
    ctx->ticket_cb_data = arg;
    return 1;
}

void SSL_CTX_set_allow_early_data_cb(SSL_CTX *ctx,
                                     SSL_allow_early_data_cb_fn cb,
                                     void *arg)
{
    ctx->allow_early_data_cb = cb;
    ctx->allow_early_data_cb_data = arg;
}

void SSL_set_allow_early_data_cb(SSL *s,
                                 SSL_allow_early_data_cb_fn cb,
                                 void *arg)
{
    s->allow_early_data_cb = cb;
    s->allow_early_data_cb_data = arg;
}<|MERGE_RESOLUTION|>--- conflicted
+++ resolved
@@ -2678,11 +2678,7 @@
          *  - Otherwise it returns NULL
          *
          * During/after the handshake (TLSv1.2 or below resumption occurred):
-<<<<<<< HEAD
-         * - If the session from the orignal handshake had a servername accepted
-=======
          * - If the session from the original handshake had a servername accepted
->>>>>>> 90cebd1b
          *   by the server then it will return that servername.
          * - Otherwise it returns the servername set via
          *   SSL_set_tlsext_host_name() (or NULL if it was not called).
