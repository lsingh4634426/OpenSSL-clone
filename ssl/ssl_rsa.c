/* Copyright (C) 1995-1998 Eric Young (eay@cryptsoft.com)
 * All rights reserved.
 *
 * This package is an SSL implementation written
 * by Eric Young (eay@cryptsoft.com).
 * The implementation was written so as to conform with Netscapes SSL.
 *
 * This library is free for commercial and non-commercial use as long as
 * the following conditions are aheared to.  The following conditions
 * apply to all code found in this distribution, be it the RC4, RSA,
 * lhash, DES, etc., code; not just the SSL code.  The SSL documentation
 * included with this distribution is covered by the same copyright terms
 * except that the holder is Tim Hudson (tjh@cryptsoft.com).
 *
 * Copyright remains Eric Young's, and as such any Copyright notices in
 * the code are not to be removed.
 * If this package is used in a product, Eric Young should be given attribution
 * as the author of the parts of the library used.
 * This can be in the form of a textual message at program startup or
 * in documentation (online or textual) provided with the package.
 *
 * Redistribution and use in source and binary forms, with or without
 * modification, are permitted provided that the following conditions
 * are met:
 * 1. Redistributions of source code must retain the copyright
 *    notice, this list of conditions and the following disclaimer.
 * 2. Redistributions in binary form must reproduce the above copyright
 *    notice, this list of conditions and the following disclaimer in the
 *    documentation and/or other materials provided with the distribution.
 * 3. All advertising materials mentioning features or use of this software
 *    must display the following acknowledgement:
 *    "This product includes cryptographic software written by
 *     Eric Young (eay@cryptsoft.com)"
 *    The word 'cryptographic' can be left out if the rouines from the library
 *    being used are not cryptographic related :-).
 * 4. If you include any Windows specific code (or a derivative thereof) from
 *    the apps directory (application code) you must include an acknowledgement:
 *    "This product includes software written by Tim Hudson (tjh@cryptsoft.com)"
 *
 * THIS SOFTWARE IS PROVIDED BY ERIC YOUNG ``AS IS'' AND
 * ANY EXPRESS OR IMPLIED WARRANTIES, INCLUDING, BUT NOT LIMITED TO, THE
 * IMPLIED WARRANTIES OF MERCHANTABILITY AND FITNESS FOR A PARTICULAR PURPOSE
 * ARE DISCLAIMED.  IN NO EVENT SHALL THE AUTHOR OR CONTRIBUTORS BE LIABLE
 * FOR ANY DIRECT, INDIRECT, INCIDENTAL, SPECIAL, EXEMPLARY, OR CONSEQUENTIAL
 * DAMAGES (INCLUDING, BUT NOT LIMITED TO, PROCUREMENT OF SUBSTITUTE GOODS
 * OR SERVICES; LOSS OF USE, DATA, OR PROFITS; OR BUSINESS INTERRUPTION)
 * HOWEVER CAUSED AND ON ANY THEORY OF LIABILITY, WHETHER IN CONTRACT, STRICT
 * LIABILITY, OR TORT (INCLUDING NEGLIGENCE OR OTHERWISE) ARISING IN ANY WAY
 * OUT OF THE USE OF THIS SOFTWARE, EVEN IF ADVISED OF THE POSSIBILITY OF
 * SUCH DAMAGE.
 *
 * The licence and distribution terms for any publically available version or
 * derivative of this code cannot be changed.  i.e. this code cannot simply be
 * copied and put under another distribution licence
 * [including the GNU Public Licence.]
 */

#include <stdio.h>
#include "ssl_locl.h"
#include <openssl/bio.h>
#include <openssl/objects.h>
#include <openssl/evp.h>
#include <openssl/x509.h>
#include <openssl/pem.h>

static int ssl_set_cert(CERT *c, X509 *x509);
static int ssl_set_pkey(CERT *c, EVP_PKEY *pkey);
int SSL_use_certificate(SSL *ssl, X509 *x)
{
    int rv;
    if (x == NULL) {
        SSLerr(SSL_F_SSL_USE_CERTIFICATE, ERR_R_PASSED_NULL_PARAMETER);
        return (0);
    }
    rv = ssl_security_cert(ssl, NULL, x, 0, 1);
    if (rv != 1) {
        SSLerr(SSL_F_SSL_USE_CERTIFICATE, rv);
        return 0;
    }

    return (ssl_set_cert(ssl->cert, x));
}

#ifndef OPENSSL_NO_STDIO
int SSL_use_certificate_file(SSL *ssl, const char *file, int type)
{
    int j;
    BIO *in;
    int ret = 0;
    X509 *x = NULL;

    in = BIO_new(BIO_s_file());
    if (in == NULL) {
        SSLerr(SSL_F_SSL_USE_CERTIFICATE_FILE, ERR_R_BUF_LIB);
        goto end;
    }

    if (BIO_read_filename(in, file) <= 0) {
        SSLerr(SSL_F_SSL_USE_CERTIFICATE_FILE, ERR_R_SYS_LIB);
        goto end;
    }
    if (type == SSL_FILETYPE_ASN1) {
        j = ERR_R_ASN1_LIB;
        x = d2i_X509_bio(in, NULL);
    } else if (type == SSL_FILETYPE_PEM) {
        j = ERR_R_PEM_LIB;
        x = PEM_read_bio_X509(in, NULL, ssl->ctx->default_passwd_callback,
                              ssl->ctx->default_passwd_callback_userdata);
    } else {
        SSLerr(SSL_F_SSL_USE_CERTIFICATE_FILE, SSL_R_BAD_SSL_FILETYPE);
        goto end;
    }

    if (x == NULL) {
        SSLerr(SSL_F_SSL_USE_CERTIFICATE_FILE, j);
        goto end;
    }

    ret = SSL_use_certificate(ssl, x);
 end:
    X509_free(x);
    BIO_free(in);
    return (ret);
}
#endif

int SSL_use_certificate_ASN1(SSL *ssl, const unsigned char *d, int len)
{
    X509 *x;
    int ret;

    x = d2i_X509(NULL, &d, (long)len);
    if (x == NULL) {
        SSLerr(SSL_F_SSL_USE_CERTIFICATE_ASN1, ERR_R_ASN1_LIB);
        return (0);
    }

    ret = SSL_use_certificate(ssl, x);
    X509_free(x);
    return (ret);
}

#ifndef OPENSSL_NO_RSA
int SSL_use_RSAPrivateKey(SSL *ssl, RSA *rsa)
{
    EVP_PKEY *pkey;
    int ret;

    if (rsa == NULL) {
        SSLerr(SSL_F_SSL_USE_RSAPRIVATEKEY, ERR_R_PASSED_NULL_PARAMETER);
        return (0);
    }
    if ((pkey = EVP_PKEY_new()) == NULL) {
        SSLerr(SSL_F_SSL_USE_RSAPRIVATEKEY, ERR_R_EVP_LIB);
        return (0);
    }

    RSA_up_ref(rsa);
    if (EVP_PKEY_assign_RSA(pkey, rsa) <= 0) {
        RSA_free(rsa);
        return 0;
    }

    ret = ssl_set_pkey(ssl->cert, pkey);
    EVP_PKEY_free(pkey);
    return (ret);
}
#endif

static int ssl_set_pkey(CERT *c, EVP_PKEY *pkey)
{
    int i;
    i = ssl_cert_type(NULL, pkey);
    if (i < 0) {
        SSLerr(SSL_F_SSL_SET_PKEY, SSL_R_UNKNOWN_CERTIFICATE_TYPE);
        return (0);
    }

    if (c->pkeys[i].x509 != NULL) {
        EVP_PKEY *pktmp;
        pktmp = X509_get0_pubkey(c->pkeys[i].x509);
        if (pktmp == NULL) {
            SSLerr(SSL_F_SSL_SET_PKEY, ERR_R_MALLOC_FAILURE);
            return 0;
        }
        /*
         * The return code from EVP_PKEY_copy_parameters is deliberately
         * ignored. Some EVP_PKEY types cannot do this.
         */
        EVP_PKEY_copy_parameters(pktmp, pkey);
        ERR_clear_error();

#ifndef OPENSSL_NO_RSA
        /*
         * Don't check the public/private key, this is mostly for smart
         * cards.
         */
        if (EVP_PKEY_id(pkey) == EVP_PKEY_RSA
            && RSA_flags(EVP_PKEY_get0_RSA(pkey)) & RSA_METHOD_FLAG_NO_CHECK);
        else
#endif
        if (!X509_check_private_key(c->pkeys[i].x509, pkey)) {
            X509_free(c->pkeys[i].x509);
            c->pkeys[i].x509 = NULL;
            return 0;
        }
    }

    EVP_PKEY_free(c->pkeys[i].privatekey);
    EVP_PKEY_up_ref(pkey);
    c->pkeys[i].privatekey = pkey;
    c->key = &(c->pkeys[i]);
    return (1);
}

#ifndef OPENSSL_NO_RSA
# ifndef OPENSSL_NO_STDIO
int SSL_use_RSAPrivateKey_file(SSL *ssl, const char *file, int type)
{
    int j, ret = 0;
    BIO *in;
    RSA *rsa = NULL;

    in = BIO_new(BIO_s_file());
    if (in == NULL) {
        SSLerr(SSL_F_SSL_USE_RSAPRIVATEKEY_FILE, ERR_R_BUF_LIB);
        goto end;
    }

    if (BIO_read_filename(in, file) <= 0) {
        SSLerr(SSL_F_SSL_USE_RSAPRIVATEKEY_FILE, ERR_R_SYS_LIB);
        goto end;
    }
    if (type == SSL_FILETYPE_ASN1) {
        j = ERR_R_ASN1_LIB;
        rsa = d2i_RSAPrivateKey_bio(in, NULL);
    } else if (type == SSL_FILETYPE_PEM) {
        j = ERR_R_PEM_LIB;
        rsa = PEM_read_bio_RSAPrivateKey(in, NULL,
                                         ssl->ctx->default_passwd_callback,
                                         ssl->
                                         ctx->default_passwd_callback_userdata);
    } else {
        SSLerr(SSL_F_SSL_USE_RSAPRIVATEKEY_FILE, SSL_R_BAD_SSL_FILETYPE);
        goto end;
    }
    if (rsa == NULL) {
        SSLerr(SSL_F_SSL_USE_RSAPRIVATEKEY_FILE, j);
        goto end;
    }
    ret = SSL_use_RSAPrivateKey(ssl, rsa);
    RSA_free(rsa);
 end:
    BIO_free(in);
    return (ret);
}
# endif

int SSL_use_RSAPrivateKey_ASN1(SSL *ssl, const unsigned char *d, long len)
{
    int ret;
    const unsigned char *p;
    RSA *rsa;

    p = d;
    if ((rsa = d2i_RSAPrivateKey(NULL, &p, (long)len)) == NULL) {
        SSLerr(SSL_F_SSL_USE_RSAPRIVATEKEY_ASN1, ERR_R_ASN1_LIB);
        return (0);
    }

    ret = SSL_use_RSAPrivateKey(ssl, rsa);
    RSA_free(rsa);
    return (ret);
}
#endif                          /* !OPENSSL_NO_RSA */

int SSL_use_PrivateKey(SSL *ssl, EVP_PKEY *pkey)
{
    int ret;

    if (pkey == NULL) {
        SSLerr(SSL_F_SSL_USE_PRIVATEKEY, ERR_R_PASSED_NULL_PARAMETER);
        return (0);
    }
    ret = ssl_set_pkey(ssl->cert, pkey);
    return (ret);
}

#ifndef OPENSSL_NO_STDIO
int SSL_use_PrivateKey_file(SSL *ssl, const char *file, int type)
{
    int j, ret = 0;
    BIO *in;
    EVP_PKEY *pkey = NULL;

    in = BIO_new(BIO_s_file());
    if (in == NULL) {
        SSLerr(SSL_F_SSL_USE_PRIVATEKEY_FILE, ERR_R_BUF_LIB);
        goto end;
    }

    if (BIO_read_filename(in, file) <= 0) {
        SSLerr(SSL_F_SSL_USE_PRIVATEKEY_FILE, ERR_R_SYS_LIB);
        goto end;
    }
    if (type == SSL_FILETYPE_PEM) {
        j = ERR_R_PEM_LIB;
        pkey = PEM_read_bio_PrivateKey(in, NULL,
                                       ssl->ctx->default_passwd_callback,
                                       ssl->
                                       ctx->default_passwd_callback_userdata);
    } else if (type == SSL_FILETYPE_ASN1) {
        j = ERR_R_ASN1_LIB;
        pkey = d2i_PrivateKey_bio(in, NULL);
    } else {
        SSLerr(SSL_F_SSL_USE_PRIVATEKEY_FILE, SSL_R_BAD_SSL_FILETYPE);
        goto end;
    }
    if (pkey == NULL) {
        SSLerr(SSL_F_SSL_USE_PRIVATEKEY_FILE, j);
        goto end;
    }
    ret = SSL_use_PrivateKey(ssl, pkey);
    EVP_PKEY_free(pkey);
 end:
    BIO_free(in);
    return (ret);
}
#endif

int SSL_use_PrivateKey_ASN1(int type, SSL *ssl, const unsigned char *d,
                            long len)
{
    int ret;
    const unsigned char *p;
    EVP_PKEY *pkey;

    p = d;
    if ((pkey = d2i_PrivateKey(type, NULL, &p, (long)len)) == NULL) {
        SSLerr(SSL_F_SSL_USE_PRIVATEKEY_ASN1, ERR_R_ASN1_LIB);
        return (0);
    }

    ret = SSL_use_PrivateKey(ssl, pkey);
    EVP_PKEY_free(pkey);
    return (ret);
}

int SSL_CTX_use_certificate(SSL_CTX *ctx, X509 *x)
{
    int rv;
    if (x == NULL) {
        SSLerr(SSL_F_SSL_CTX_USE_CERTIFICATE, ERR_R_PASSED_NULL_PARAMETER);
        return (0);
    }
    rv = ssl_security_cert(NULL, ctx, x, 0, 1);
    if (rv != 1) {
        SSLerr(SSL_F_SSL_CTX_USE_CERTIFICATE, rv);
        return 0;
    }
    return (ssl_set_cert(ctx->cert, x));
}

static int ssl_set_cert(CERT *c, X509 *x)
{
    EVP_PKEY *pkey;
    int i;
    CERT_PKEY *key;

    pkey = X509_get0_pubkey(x);
    if (pkey == NULL) {
        SSLerr(SSL_F_SSL_SET_CERT, SSL_R_X509_LIB);
        return (0);
    }

    i = ssl_cert_type(x, pkey);
    if (i < 0) {
        SSLerr(SSL_F_SSL_SET_CERT, SSL_R_UNKNOWN_CERTIFICATE_TYPE);
        return 0;
    }

    if (c->pkeys[i].privatekey != NULL) {
        /*
         * The return code from EVP_PKEY_copy_parameters is deliberately
         * ignored. Some EVP_PKEY types cannot do this.
         */
        EVP_PKEY_copy_parameters(pkey, c->pkeys[i].privatekey);
        ERR_clear_error();

#ifndef OPENSSL_NO_RSA
        /*
         * Don't check the public/private key, this is mostly for smart
         * cards.
         */
        if (EVP_PKEY_id(c->pkeys[i].privatekey) == EVP_PKEY_RSA
            && RSA_flags(EVP_PKEY_get0_RSA(c->pkeys[i].privatekey)) &
               RSA_METHOD_FLAG_NO_CHECK) ;
        else
#endif                          /* OPENSSL_NO_RSA */
        if (!X509_check_private_key(x, c->pkeys[i].privatekey)) {
            /*
             * don't fail for a cert/key mismatch, just free current private
             * key (when switching to a different cert & key, first this
             * function should be used, then ssl_set_pkey
             */
            EVP_PKEY_free(c->pkeys[i].privatekey);
            c->pkeys[i].privatekey = NULL;
            /* clear error queue */
            ERR_clear_error();
        }
    }

    X509_free(c->pkeys[i].x509);
    X509_up_ref(x);
    c->pkeys[i].x509 = x;

    key = c->key;
    c->key = &(c->pkeys[i]);

<<<<<<< HEAD
    if (key->serverinfo) {
        /* Copy any serverinfo which may have been configured for the previous
         * CERT_PKEY via SSL_CTX_use_serverinfo().  This is necessary, since
         * serverinfo is NOT set per certificate, but is SSL_CTX-wide. */

        if (c->key == NULL) {
            SSLerr(SSL_F_SSL_SET_CERT, ERR_R_INTERNAL_ERROR);
            return (0);
        }

        c->key->serverinfo = OPENSSL_realloc(c->key->serverinfo,
                                             key->serverinfo_length);
        if (c->key->serverinfo == NULL) {
            SSLerr(SSL_F_SSL_SET_CERT, ERR_R_MALLOC_FAILURE);
            return (0);
        }
        memcpy(c->key->serverinfo, key->serverinfo, key->serverinfo_length);
        c->key->serverinfo_length = key->serverinfo_length;
    }

    return (1);
=======
    return 1;
>>>>>>> 380f0477
}

#ifndef OPENSSL_NO_STDIO
int SSL_CTX_use_certificate_file(SSL_CTX *ctx, const char *file, int type)
{
    int j;
    BIO *in;
    int ret = 0;
    X509 *x = NULL;

    in = BIO_new(BIO_s_file());
    if (in == NULL) {
        SSLerr(SSL_F_SSL_CTX_USE_CERTIFICATE_FILE, ERR_R_BUF_LIB);
        goto end;
    }

    if (BIO_read_filename(in, file) <= 0) {
        SSLerr(SSL_F_SSL_CTX_USE_CERTIFICATE_FILE, ERR_R_SYS_LIB);
        goto end;
    }
    if (type == SSL_FILETYPE_ASN1) {
        j = ERR_R_ASN1_LIB;
        x = d2i_X509_bio(in, NULL);
    } else if (type == SSL_FILETYPE_PEM) {
        j = ERR_R_PEM_LIB;
        x = PEM_read_bio_X509(in, NULL, ctx->default_passwd_callback,
                              ctx->default_passwd_callback_userdata);
    } else {
        SSLerr(SSL_F_SSL_CTX_USE_CERTIFICATE_FILE, SSL_R_BAD_SSL_FILETYPE);
        goto end;
    }

    if (x == NULL) {
        SSLerr(SSL_F_SSL_CTX_USE_CERTIFICATE_FILE, j);
        goto end;
    }

    ret = SSL_CTX_use_certificate(ctx, x);
 end:
    X509_free(x);
    BIO_free(in);
    return (ret);
}
#endif

int SSL_CTX_use_certificate_ASN1(SSL_CTX *ctx, int len,
                                 const unsigned char *d)
{
    X509 *x;
    int ret;

    x = d2i_X509(NULL, &d, (long)len);
    if (x == NULL) {
        SSLerr(SSL_F_SSL_CTX_USE_CERTIFICATE_ASN1, ERR_R_ASN1_LIB);
        return (0);
    }

    ret = SSL_CTX_use_certificate(ctx, x);
    X509_free(x);
    return (ret);
}

#ifndef OPENSSL_NO_RSA
int SSL_CTX_use_RSAPrivateKey(SSL_CTX *ctx, RSA *rsa)
{
    int ret;
    EVP_PKEY *pkey;

    if (rsa == NULL) {
        SSLerr(SSL_F_SSL_CTX_USE_RSAPRIVATEKEY, ERR_R_PASSED_NULL_PARAMETER);
        return (0);
    }
    if ((pkey = EVP_PKEY_new()) == NULL) {
        SSLerr(SSL_F_SSL_CTX_USE_RSAPRIVATEKEY, ERR_R_EVP_LIB);
        return (0);
    }

    RSA_up_ref(rsa);
    if (EVP_PKEY_assign_RSA(pkey, rsa) <= 0) {
        RSA_free(rsa);
        return 0;
    }

    ret = ssl_set_pkey(ctx->cert, pkey);
    EVP_PKEY_free(pkey);
    return (ret);
}

# ifndef OPENSSL_NO_STDIO
int SSL_CTX_use_RSAPrivateKey_file(SSL_CTX *ctx, const char *file, int type)
{
    int j, ret = 0;
    BIO *in;
    RSA *rsa = NULL;

    in = BIO_new(BIO_s_file());
    if (in == NULL) {
        SSLerr(SSL_F_SSL_CTX_USE_RSAPRIVATEKEY_FILE, ERR_R_BUF_LIB);
        goto end;
    }

    if (BIO_read_filename(in, file) <= 0) {
        SSLerr(SSL_F_SSL_CTX_USE_RSAPRIVATEKEY_FILE, ERR_R_SYS_LIB);
        goto end;
    }
    if (type == SSL_FILETYPE_ASN1) {
        j = ERR_R_ASN1_LIB;
        rsa = d2i_RSAPrivateKey_bio(in, NULL);
    } else if (type == SSL_FILETYPE_PEM) {
        j = ERR_R_PEM_LIB;
        rsa = PEM_read_bio_RSAPrivateKey(in, NULL,
                                         ctx->default_passwd_callback,
                                         ctx->default_passwd_callback_userdata);
    } else {
        SSLerr(SSL_F_SSL_CTX_USE_RSAPRIVATEKEY_FILE, SSL_R_BAD_SSL_FILETYPE);
        goto end;
    }
    if (rsa == NULL) {
        SSLerr(SSL_F_SSL_CTX_USE_RSAPRIVATEKEY_FILE, j);
        goto end;
    }
    ret = SSL_CTX_use_RSAPrivateKey(ctx, rsa);
    RSA_free(rsa);
 end:
    BIO_free(in);
    return (ret);
}
# endif

int SSL_CTX_use_RSAPrivateKey_ASN1(SSL_CTX *ctx, const unsigned char *d,
                                   long len)
{
    int ret;
    const unsigned char *p;
    RSA *rsa;

    p = d;
    if ((rsa = d2i_RSAPrivateKey(NULL, &p, (long)len)) == NULL) {
        SSLerr(SSL_F_SSL_CTX_USE_RSAPRIVATEKEY_ASN1, ERR_R_ASN1_LIB);
        return (0);
    }

    ret = SSL_CTX_use_RSAPrivateKey(ctx, rsa);
    RSA_free(rsa);
    return (ret);
}
#endif                          /* !OPENSSL_NO_RSA */

int SSL_CTX_use_PrivateKey(SSL_CTX *ctx, EVP_PKEY *pkey)
{
    if (pkey == NULL) {
        SSLerr(SSL_F_SSL_CTX_USE_PRIVATEKEY, ERR_R_PASSED_NULL_PARAMETER);
        return (0);
    }
    return (ssl_set_pkey(ctx->cert, pkey));
}

#ifndef OPENSSL_NO_STDIO
int SSL_CTX_use_PrivateKey_file(SSL_CTX *ctx, const char *file, int type)
{
    int j, ret = 0;
    BIO *in;
    EVP_PKEY *pkey = NULL;

    in = BIO_new(BIO_s_file());
    if (in == NULL) {
        SSLerr(SSL_F_SSL_CTX_USE_PRIVATEKEY_FILE, ERR_R_BUF_LIB);
        goto end;
    }

    if (BIO_read_filename(in, file) <= 0) {
        SSLerr(SSL_F_SSL_CTX_USE_PRIVATEKEY_FILE, ERR_R_SYS_LIB);
        goto end;
    }
    if (type == SSL_FILETYPE_PEM) {
        j = ERR_R_PEM_LIB;
        pkey = PEM_read_bio_PrivateKey(in, NULL,
                                       ctx->default_passwd_callback,
                                       ctx->default_passwd_callback_userdata);
    } else if (type == SSL_FILETYPE_ASN1) {
        j = ERR_R_ASN1_LIB;
        pkey = d2i_PrivateKey_bio(in, NULL);
    } else {
        SSLerr(SSL_F_SSL_CTX_USE_PRIVATEKEY_FILE, SSL_R_BAD_SSL_FILETYPE);
        goto end;
    }
    if (pkey == NULL) {
        SSLerr(SSL_F_SSL_CTX_USE_PRIVATEKEY_FILE, j);
        goto end;
    }
    ret = SSL_CTX_use_PrivateKey(ctx, pkey);
    EVP_PKEY_free(pkey);
 end:
    BIO_free(in);
    return (ret);
}
#endif

int SSL_CTX_use_PrivateKey_ASN1(int type, SSL_CTX *ctx,
                                const unsigned char *d, long len)
{
    int ret;
    const unsigned char *p;
    EVP_PKEY *pkey;

    p = d;
    if ((pkey = d2i_PrivateKey(type, NULL, &p, (long)len)) == NULL) {
        SSLerr(SSL_F_SSL_CTX_USE_PRIVATEKEY_ASN1, ERR_R_ASN1_LIB);
        return (0);
    }

    ret = SSL_CTX_use_PrivateKey(ctx, pkey);
    EVP_PKEY_free(pkey);
    return (ret);
}

#ifndef OPENSSL_NO_STDIO
/*
 * Read a file that contains our certificate in "PEM" format, possibly
 * followed by a sequence of CA certificates that should be sent to the peer
 * in the Certificate message.
 */
static int use_certificate_chain_file(SSL_CTX *ctx, SSL *ssl, const char *file)
{
    BIO *in;
    int ret = 0;
    X509 *x = NULL;
    pem_password_cb *passwd_callback;
    void *passwd_callback_userdata;

    ERR_clear_error();          /* clear error stack for
                                 * SSL_CTX_use_certificate() */

    if (ctx != NULL) {
        passwd_callback = ctx->default_passwd_callback;
        passwd_callback_userdata = ctx->default_passwd_callback_userdata;
    } else {
        passwd_callback = ssl->default_passwd_callback;
        passwd_callback_userdata = ssl->default_passwd_callback_userdata;
    }

    in = BIO_new(BIO_s_file());
    if (in == NULL) {
        SSLerr(SSL_F_USE_CERTIFICATE_CHAIN_FILE, ERR_R_BUF_LIB);
        goto end;
    }

    if (BIO_read_filename(in, file) <= 0) {
        SSLerr(SSL_F_USE_CERTIFICATE_CHAIN_FILE, ERR_R_SYS_LIB);
        goto end;
    }

    x = PEM_read_bio_X509_AUX(in, NULL, passwd_callback,
                              passwd_callback_userdata);
    if (x == NULL) {
        SSLerr(SSL_F_USE_CERTIFICATE_CHAIN_FILE, ERR_R_PEM_LIB);
        goto end;
    }

    if (ctx)
        ret = SSL_CTX_use_certificate(ctx, x);
    else
        ret = SSL_use_certificate(ssl, x);

    if (ERR_peek_error() != 0)
        ret = 0;                /* Key/certificate mismatch doesn't imply
                                 * ret==0 ... */
    if (ret) {
        /*
         * If we could set up our certificate, now proceed to the CA
         * certificates.
         */
        X509 *ca;
        int r;
        unsigned long err;

        if (ctx)
            r = SSL_CTX_clear_chain_certs(ctx);
        else
            r = SSL_clear_chain_certs(ssl);

        if (r == 0) {
            ret = 0;
            goto end;
        }

        while ((ca = PEM_read_bio_X509(in, NULL, passwd_callback,
                                       passwd_callback_userdata))
                != NULL) {
            if (ctx)
                r = SSL_CTX_add0_chain_cert(ctx, ca);
            else
                r = SSL_add0_chain_cert(ssl, ca);
            /*
             * Note that we must not free ca if it was successfully added to
             * the chain (while we must free the main certificate, since its
             * reference count is increased by SSL_CTX_use_certificate).
             */
            if (!r) {
                X509_free(ca);
                ret = 0;
                goto end;
            }
        }
        /* When the while loop ends, it's usually just EOF. */
        err = ERR_peek_last_error();
        if (ERR_GET_LIB(err) == ERR_LIB_PEM
            && ERR_GET_REASON(err) == PEM_R_NO_START_LINE)
            ERR_clear_error();
        else
            ret = 0;            /* some real error */
    }

 end:
    X509_free(x);
    BIO_free(in);
    return (ret);
}

int SSL_CTX_use_certificate_chain_file(SSL_CTX *ctx, const char *file)
{
    return use_certificate_chain_file(ctx, NULL, file);
}

int SSL_use_certificate_chain_file(SSL *ssl, const char *file)
{
    return use_certificate_chain_file(NULL, ssl, file);
}
#endif

static int serverinfo_find_extension(const unsigned char *serverinfo,
                                     size_t serverinfo_length,
                                     unsigned int extension_type,
                                     const unsigned char **extension_data,
                                     size_t *extension_length)
{
    *extension_data = NULL;
    *extension_length = 0;
    if (serverinfo == NULL || serverinfo_length == 0)
        return -1;
    for (;;) {
        unsigned int type = 0;
        size_t len = 0;

        /* end of serverinfo */
        if (serverinfo_length == 0)
            return 0;           /* Extension not found */

        /* read 2-byte type field */
        if (serverinfo_length < 2)
            return -1;          /* Error */
        type = (serverinfo[0] << 8) + serverinfo[1];
        serverinfo += 2;
        serverinfo_length -= 2;

        /* read 2-byte len field */
        if (serverinfo_length < 2)
            return -1;          /* Error */
        len = (serverinfo[0] << 8) + serverinfo[1];
        serverinfo += 2;
        serverinfo_length -= 2;

        if (len > serverinfo_length)
            return -1;          /* Error */

        if (type == extension_type) {
            *extension_data = serverinfo;
            *extension_length = len;
            return 1;           /* Success */
        }

        serverinfo += len;
        serverinfo_length -= len;
    }
    /* Unreachable */
}

static int serverinfo_srv_parse_cb(SSL *s, unsigned int ext_type,
                                   const unsigned char *in,
                                   size_t inlen, int *al, void *arg)
{

    if (inlen != 0) {
        *al = SSL_AD_DECODE_ERROR;
        return 0;
    }

    return 1;
}

static int serverinfo_srv_add_cb(SSL *s, unsigned int ext_type,
                                 const unsigned char **out, size_t *outlen,
                                 int *al, void *arg)
{
    const unsigned char *serverinfo = NULL;
    size_t serverinfo_length = 0;

    /* Is there serverinfo data for the chosen server cert? */
    if ((ssl_get_server_cert_serverinfo(s, &serverinfo,
                                        &serverinfo_length)) != 0) {
        /* Find the relevant extension from the serverinfo */
        int retval = serverinfo_find_extension(serverinfo, serverinfo_length,
                                               ext_type, out, outlen);
        if (retval == -1) {
            *al = SSL_AD_DECODE_ERROR;
            return -1;          /* Error */
        }
        if (retval == 0)
            return 0;           /* No extension found, don't send extension */
        return 1;               /* Send extension */
    }
    return 0;                   /* No serverinfo data found, don't send
                                 * extension */
}

/*
 * With a NULL context, this function just checks that the serverinfo data
 * parses correctly.  With a non-NULL context, it registers callbacks for
 * the included extensions.
 */
static int serverinfo_process_buffer(const unsigned char *serverinfo,
                                     size_t serverinfo_length, SSL_CTX *ctx)
{
    if (serverinfo == NULL || serverinfo_length == 0)
        return 0;
    for (;;) {
        unsigned int ext_type = 0;
        size_t len = 0;

        /* end of serverinfo */
        if (serverinfo_length == 0)
            return 1;

        /* read 2-byte type field */
        if (serverinfo_length < 2)
            return 0;
        /* FIXME: check for types we understand explicitly? */

        /* Register callbacks for extensions */
        ext_type = (serverinfo[0] << 8) + serverinfo[1];
        if (ctx && !SSL_CTX_add_server_custom_ext(ctx, ext_type,
                                                  serverinfo_srv_add_cb,
                                                  NULL, NULL,
                                                  serverinfo_srv_parse_cb,
                                                  NULL))
            return 0;

        serverinfo += 2;
        serverinfo_length -= 2;

        /* read 2-byte len field */
        if (serverinfo_length < 2)
            return 0;
        len = (serverinfo[0] << 8) + serverinfo[1];
        serverinfo += 2;
        serverinfo_length -= 2;

        if (len > serverinfo_length)
            return 0;

        serverinfo += len;
        serverinfo_length -= len;
    }
}

int SSL_CTX_use_serverinfo(SSL_CTX *ctx, const unsigned char *serverinfo,
                           size_t serverinfo_length)
{
    unsigned char *new_serverinfo;

    if (ctx == NULL || serverinfo == NULL || serverinfo_length == 0) {
        SSLerr(SSL_F_SSL_CTX_USE_SERVERINFO, ERR_R_PASSED_NULL_PARAMETER);
        return 0;
    }
    if (!serverinfo_process_buffer(serverinfo, serverinfo_length, NULL)) {
        SSLerr(SSL_F_SSL_CTX_USE_SERVERINFO, SSL_R_INVALID_SERVERINFO_DATA);
        return 0;
    }
    if (ctx->cert->key == NULL) {
        SSLerr(SSL_F_SSL_CTX_USE_SERVERINFO, ERR_R_INTERNAL_ERROR);
        return 0;
    }
    new_serverinfo = OPENSSL_realloc(ctx->cert->key->serverinfo,
                                     serverinfo_length);
    if (new_serverinfo == NULL) {
        SSLerr(SSL_F_SSL_CTX_USE_SERVERINFO, ERR_R_MALLOC_FAILURE);
        return 0;
    }
    ctx->cert->key->serverinfo = new_serverinfo;
    memcpy(ctx->cert->key->serverinfo, serverinfo, serverinfo_length);
    ctx->cert->key->serverinfo_length = serverinfo_length;

    /*
     * Now that the serverinfo is validated and stored, go ahead and
     * register callbacks.
     */
    if (!serverinfo_process_buffer(serverinfo, serverinfo_length, ctx)) {
        SSLerr(SSL_F_SSL_CTX_USE_SERVERINFO, SSL_R_INVALID_SERVERINFO_DATA);
        return 0;
    }
    return 1;
}

int SSL_CTX_use_serverinfo_file(SSL_CTX *ctx, const char *file)
{
    unsigned char *serverinfo = NULL;
    size_t serverinfo_length = 0;
    unsigned char *extension = 0;
    long extension_length = 0;
    char *name = NULL;
    char *header = NULL;
    char namePrefix[] = "SERVERINFO FOR ";
    int ret = 0;
    BIO *bin = NULL;
    size_t num_extensions = 0;

    if (ctx == NULL || file == NULL) {
        SSLerr(SSL_F_SSL_CTX_USE_SERVERINFO_FILE,
               ERR_R_PASSED_NULL_PARAMETER);
        goto end;
    }

    bin = BIO_new(BIO_s_file());
    if (bin == NULL) {
        SSLerr(SSL_F_SSL_CTX_USE_SERVERINFO_FILE, ERR_R_BUF_LIB);
        goto end;
    }
    if (BIO_read_filename(bin, file) <= 0) {
        SSLerr(SSL_F_SSL_CTX_USE_SERVERINFO_FILE, ERR_R_SYS_LIB);
        goto end;
    }

    for (num_extensions = 0;; num_extensions++) {
        if (PEM_read_bio(bin, &name, &header, &extension, &extension_length)
            == 0) {
            /*
             * There must be at least one extension in this file
             */
            if (num_extensions == 0) {
                SSLerr(SSL_F_SSL_CTX_USE_SERVERINFO_FILE,
                       SSL_R_NO_PEM_EXTENSIONS);
                goto end;
            } else              /* End of file, we're done */
                break;
        }
        /* Check that PEM name starts with "BEGIN SERVERINFO FOR " */
        if (strlen(name) < strlen(namePrefix)) {
            SSLerr(SSL_F_SSL_CTX_USE_SERVERINFO_FILE,
                   SSL_R_PEM_NAME_TOO_SHORT);
            goto end;
        }
        if (strncmp(name, namePrefix, strlen(namePrefix)) != 0) {
            SSLerr(SSL_F_SSL_CTX_USE_SERVERINFO_FILE,
                   SSL_R_PEM_NAME_BAD_PREFIX);
            goto end;
        }
        /*
         * Check that the decoded PEM data is plausible (valid length field)
         */
        if (extension_length < 4
            || (extension[2] << 8) + extension[3] != extension_length - 4) {
            SSLerr(SSL_F_SSL_CTX_USE_SERVERINFO_FILE, SSL_R_BAD_DATA);
            goto end;
        }
        /* Append the decoded extension to the serverinfo buffer */
        serverinfo =
            OPENSSL_realloc(serverinfo, serverinfo_length + extension_length);
        if (serverinfo == NULL) {
            SSLerr(SSL_F_SSL_CTX_USE_SERVERINFO_FILE, ERR_R_MALLOC_FAILURE);
            goto end;
        }
        memcpy(serverinfo + serverinfo_length, extension, extension_length);
        serverinfo_length += extension_length;

        OPENSSL_free(name);
        name = NULL;
        OPENSSL_free(header);
        header = NULL;
        OPENSSL_free(extension);
        extension = NULL;
    }

    ret = SSL_CTX_use_serverinfo(ctx, serverinfo, serverinfo_length);
 end:
    /* SSL_CTX_use_serverinfo makes a local copy of the serverinfo. */
    OPENSSL_free(name);
    OPENSSL_free(header);
    OPENSSL_free(extension);
    OPENSSL_free(serverinfo);
    BIO_free(bin);
    return ret;
}<|MERGE_RESOLUTION|>--- conflicted
+++ resolved
@@ -417,7 +417,6 @@
     key = c->key;
     c->key = &(c->pkeys[i]);
 
-<<<<<<< HEAD
     if (key->serverinfo) {
         /* Copy any serverinfo which may have been configured for the previous
          * CERT_PKEY via SSL_CTX_use_serverinfo().  This is necessary, since
@@ -439,9 +438,6 @@
     }
 
     return (1);
-=======
-    return 1;
->>>>>>> 380f0477
 }
 
 #ifndef OPENSSL_NO_STDIO
