/* ssl/statem/statem_srvr.c -*- mode:C; c-file-style: "eay" -*- */
/* Copyright (C) 1995-1998 Eric Young (eay@cryptsoft.com)
 * All rights reserved.
 *
 * This package is an SSL implementation written
 * by Eric Young (eay@cryptsoft.com).
 * The implementation was written so as to conform with Netscapes SSL.
 *
 * This library is free for commercial and non-commercial use as long as
 * the following conditions are aheared to.  The following conditions
 * apply to all code found in this distribution, be it the RC4, RSA,
 * lhash, DES, etc., code; not just the SSL code.  The SSL documentation
 * included with this distribution is covered by the same copyright terms
 * except that the holder is Tim Hudson (tjh@cryptsoft.com).
 *
 * Copyright remains Eric Young's, and as such any Copyright notices in
 * the code are not to be removed.
 * If this package is used in a product, Eric Young should be given attribution
 * as the author of the parts of the library used.
 * This can be in the form of a textual message at program startup or
 * in documentation (online or textual) provided with the package.
 *
 * Redistribution and use in source and binary forms, with or without
 * modification, are permitted provided that the following conditions
 * are met:
 * 1. Redistributions of source code must retain the copyright
 *    notice, this list of conditions and the following disclaimer.
 * 2. Redistributions in binary form must reproduce the above copyright
 *    notice, this list of conditions and the following disclaimer in the
 *    documentation and/or other materials provided with the distribution.
 * 3. All advertising materials mentioning features or use of this software
 *    must display the following acknowledgement:
 *    "This product includes cryptographic software written by
 *     Eric Young (eay@cryptsoft.com)"
 *    The word 'cryptographic' can be left out if the rouines from the library
 *    being used are not cryptographic related :-).
 * 4. If you include any Windows specific code (or a derivative thereof) from
 *    the apps directory (application code) you must include an acknowledgement:
 *    "This product includes software written by Tim Hudson (tjh@cryptsoft.com)"
 *
 * THIS SOFTWARE IS PROVIDED BY ERIC YOUNG ``AS IS'' AND
 * ANY EXPRESS OR IMPLIED WARRANTIES, INCLUDING, BUT NOT LIMITED TO, THE
 * IMPLIED WARRANTIES OF MERCHANTABILITY AND FITNESS FOR A PARTICULAR PURPOSE
 * ARE DISCLAIMED.  IN NO EVENT SHALL THE AUTHOR OR CONTRIBUTORS BE LIABLE
 * FOR ANY DIRECT, INDIRECT, INCIDENTAL, SPECIAL, EXEMPLARY, OR CONSEQUENTIAL
 * DAMAGES (INCLUDING, BUT NOT LIMITED TO, PROCUREMENT OF SUBSTITUTE GOODS
 * OR SERVICES; LOSS OF USE, DATA, OR PROFITS; OR BUSINESS INTERRUPTION)
 * HOWEVER CAUSED AND ON ANY THEORY OF LIABILITY, WHETHER IN CONTRACT, STRICT
 * LIABILITY, OR TORT (INCLUDING NEGLIGENCE OR OTHERWISE) ARISING IN ANY WAY
 * OUT OF THE USE OF THIS SOFTWARE, EVEN IF ADVISED OF THE POSSIBILITY OF
 * SUCH DAMAGE.
 *
 * The licence and distribution terms for any publically available version or
 * derivative of this code cannot be changed.  i.e. this code cannot simply be
 * copied and put under another distribution licence
 * [including the GNU Public Licence.]
 */
/* ====================================================================
 * Copyright (c) 1998-2007 The OpenSSL Project.  All rights reserved.
 *
 * Redistribution and use in source and binary forms, with or without
 * modification, are permitted provided that the following conditions
 * are met:
 *
 * 1. Redistributions of source code must retain the above copyright
 *    notice, this list of conditions and the following disclaimer.
 *
 * 2. Redistributions in binary form must reproduce the above copyright
 *    notice, this list of conditions and the following disclaimer in
 *    the documentation and/or other materials provided with the
 *    distribution.
 *
 * 3. All advertising materials mentioning features or use of this
 *    software must display the following acknowledgment:
 *    "This product includes software developed by the OpenSSL Project
 *    for use in the OpenSSL Toolkit. (http://www.openssl.org/)"
 *
 * 4. The names "OpenSSL Toolkit" and "OpenSSL Project" must not be used to
 *    endorse or promote products derived from this software without
 *    prior written permission. For written permission, please contact
 *    openssl-core@openssl.org.
 *
 * 5. Products derived from this software may not be called "OpenSSL"
 *    nor may "OpenSSL" appear in their names without prior written
 *    permission of the OpenSSL Project.
 *
 * 6. Redistributions of any form whatsoever must retain the following
 *    acknowledgment:
 *    "This product includes software developed by the OpenSSL Project
 *    for use in the OpenSSL Toolkit (http://www.openssl.org/)"
 *
 * THIS SOFTWARE IS PROVIDED BY THE OpenSSL PROJECT ``AS IS'' AND ANY
 * EXPRESSED OR IMPLIED WARRANTIES, INCLUDING, BUT NOT LIMITED TO, THE
 * IMPLIED WARRANTIES OF MERCHANTABILITY AND FITNESS FOR A PARTICULAR
 * PURPOSE ARE DISCLAIMED.  IN NO EVENT SHALL THE OpenSSL PROJECT OR
 * ITS CONTRIBUTORS BE LIABLE FOR ANY DIRECT, INDIRECT, INCIDENTAL,
 * SPECIAL, EXEMPLARY, OR CONSEQUENTIAL DAMAGES (INCLUDING, BUT
 * NOT LIMITED TO, PROCUREMENT OF SUBSTITUTE GOODS OR SERVICES;
 * LOSS OF USE, DATA, OR PROFITS; OR BUSINESS INTERRUPTION)
 * HOWEVER CAUSED AND ON ANY THEORY OF LIABILITY, WHETHER IN CONTRACT,
 * STRICT LIABILITY, OR TORT (INCLUDING NEGLIGENCE OR OTHERWISE)
 * ARISING IN ANY WAY OUT OF THE USE OF THIS SOFTWARE, EVEN IF ADVISED
 * OF THE POSSIBILITY OF SUCH DAMAGE.
 * ====================================================================
 *
 * This product includes cryptographic software written by Eric Young
 * (eay@cryptsoft.com).  This product includes software written by Tim
 * Hudson (tjh@cryptsoft.com).
 *
 */
/* ====================================================================
 * Copyright 2002 Sun Microsystems, Inc. ALL RIGHTS RESERVED.
 *
 * Portions of the attached software ("Contribution") are developed by
 * SUN MICROSYSTEMS, INC., and are contributed to the OpenSSL project.
 *
 * The Contribution is licensed pursuant to the OpenSSL open source
 * license provided above.
 *
 * ECC cipher suite support in OpenSSL originally written by
 * Vipul Gupta and Sumit Gupta of Sun Microsystems Laboratories.
 *
 */
/* ====================================================================
 * Copyright 2005 Nokia. All rights reserved.
 *
 * The portions of the attached software ("Contribution") is developed by
 * Nokia Corporation and is licensed pursuant to the OpenSSL open source
 * license.
 *
 * The Contribution, originally written by Mika Kousa and Pasi Eronen of
 * Nokia Corporation, consists of the "PSK" (Pre-Shared Key) ciphersuites
 * support (see RFC 4279) to OpenSSL.
 *
 * No patent licenses or other rights except those expressly stated in
 * the OpenSSL open source license shall be deemed granted or received
 * expressly, by implication, estoppel, or otherwise.
 *
 * No assurances are provided by Nokia that the Contribution does not
 * infringe the patent or other intellectual property rights of any third
 * party or that the license provides you with all the necessary rights
 * to make use of the Contribution.
 *
 * THE SOFTWARE IS PROVIDED "AS IS" WITHOUT WARRANTY OF ANY KIND. IN
 * ADDITION TO THE DISCLAIMERS INCLUDED IN THE LICENSE, NOKIA
 * SPECIFICALLY DISCLAIMS ANY LIABILITY FOR CLAIMS BROUGHT BY YOU OR ANY
 * OTHER ENTITY BASED ON INFRINGEMENT OF INTELLECTUAL PROPERTY RIGHTS OR
 * OTHERWISE.
 */


#include <stdio.h>
#include "../ssl_locl.h"
#include "statem_locl.h"
#include "internal/constant_time_locl.h"
#include <openssl/buffer.h>
#include <openssl/rand.h>
#include <openssl/objects.h>
#include <openssl/evp.h>
#include <openssl/hmac.h>
#include <openssl/x509.h>
#ifndef OPENSSL_NO_DH
# include <openssl/dh.h>
#endif
#include <openssl/bn.h>
#include <openssl/md5.h>

static STACK_OF(SSL_CIPHER) *ssl_bytes_to_cipher_list(SSL *s,
                                                      PACKET *cipher_suites,
                                                      STACK_OF(SSL_CIPHER) **skp,
                                                      int sslv2format, int *al);

/*
 * server_read_transition() encapsulates the logic for the allowed handshake
 * state transitions when the server is reading messages from the client. The
 * message type that the client has sent is provided in |mt|. The current state
 * is in |s->statem.hand_state|.
 *
 *  Valid return values are:
 *  1: Success (transition allowed)
 *  0: Error (transition not allowed)
 */
int ossl_statem_server_read_transition(SSL *s, int mt)
{
    OSSL_STATEM *st = &s->statem;

    switch(st->hand_state) {
    case TLS_ST_BEFORE:
    case DTLS_ST_SW_HELLO_VERIFY_REQUEST:
        if (mt == SSL3_MT_CLIENT_HELLO) {
            st->hand_state = TLS_ST_SR_CLNT_HELLO;
            return 1;
        }
        break;

    case TLS_ST_SW_SRVR_DONE:
        /*
         * If we get a CKE message after a ServerDone then either
         * 1) We didn't request a Certificate
         * OR
         * 2) If we did request one then
         *      a) We allow no Certificate to be returned
         *      AND
         *      b) We are running SSL3 (in TLS1.0+ the client must return a 0
         *         list if we requested a certificate)
         */
        if (mt == SSL3_MT_CLIENT_KEY_EXCHANGE
                && (!s->s3->tmp.cert_request
                    || (!((s->verify_mode & SSL_VERIFY_PEER) &&
                          (s->verify_mode & SSL_VERIFY_FAIL_IF_NO_PEER_CERT))
                        && (s->version == SSL3_VERSION)))) {
            st->hand_state = TLS_ST_SR_KEY_EXCH;
            return 1;
        } else if (s->s3->tmp.cert_request) {
            if (mt == SSL3_MT_CERTIFICATE) {
                st->hand_state = TLS_ST_SR_CERT;
                return 1;
            } 
        }
        break;

    case TLS_ST_SR_CERT:
        if (mt == SSL3_MT_CLIENT_KEY_EXCHANGE) {
            st->hand_state = TLS_ST_SR_KEY_EXCH;
            return 1;
        }
        break;

    case TLS_ST_SR_KEY_EXCH:
        /*
         * We should only process a CertificateVerify message if we have
         * received a Certificate from the client. If so then |s->session->peer|
         * will be non NULL. In some instances a CertificateVerify message is
         * not required even if the peer has sent a Certificate (e.g. such as in
         * the case of static DH). In that case |st->no_cert_verify| should be
         * set.
         */
        if (s->session->peer == NULL || st->no_cert_verify) {
            if (mt == SSL3_MT_CHANGE_CIPHER_SPEC) {
                /*
                 * For the ECDH ciphersuites when the client sends its ECDH
                 * pub key in a certificate, the CertificateVerify message is
                 * not sent. Also for GOST ciphersuites when the client uses
                 * its key from the certificate for key exchange.
                 */
                st->hand_state = TLS_ST_SR_CHANGE;
                return 1;
            }
        } else {
            if (mt == SSL3_MT_CERTIFICATE_VERIFY) {
                st->hand_state = TLS_ST_SR_CERT_VRFY;
                return 1;
            }
        }
        break;

    case TLS_ST_SR_CERT_VRFY:
        if (mt == SSL3_MT_CHANGE_CIPHER_SPEC) {
            st->hand_state = TLS_ST_SR_CHANGE;
            return 1;
        }
        break;

    case TLS_ST_SR_CHANGE:
#ifndef OPENSSL_NO_NEXTPROTONEG
        if (s->s3->next_proto_neg_seen) {
            if (mt == SSL3_MT_NEXT_PROTO) {
                st->hand_state = TLS_ST_SR_NEXT_PROTO;
                return 1;
            }
        } else {
#endif
            if (mt == SSL3_MT_FINISHED) {
                st->hand_state = TLS_ST_SR_FINISHED;
                return 1;
            }
#ifndef OPENSSL_NO_NEXTPROTONEG
        }
#endif
        break;

#ifndef OPENSSL_NO_NEXTPROTONEG
    case TLS_ST_SR_NEXT_PROTO:
        if (mt == SSL3_MT_FINISHED) {
            st->hand_state = TLS_ST_SR_FINISHED;
            return 1;
        }
        break;
#endif

    case TLS_ST_SW_FINISHED:
        if (mt == SSL3_MT_CHANGE_CIPHER_SPEC) {
            st->hand_state = TLS_ST_SR_CHANGE;
            return 1;
        }
        break;

    default:
        break;
    }

    /* No valid transition found */
    return 0;
}

/*
 * Should we send a ServerKeyExchange message?
 *
 * Valid return values are:
 *   1: Yes
 *   0: No
 */
static int send_server_key_exchange(SSL *s)
{
    unsigned long alg_k = s->s3->tmp.new_cipher->algorithm_mkey;

    /*
     * only send a ServerKeyExchange if DH, fortezza or RSA but we have a
     * sign only certificate PSK: may send PSK identity hints For
     * ECC ciphersuites, we send a serverKeyExchange message only if
     * the cipher suite is either ECDH-anon or ECDHE. In other cases,
     * the server certificate contains the server's public key for
     * key exchange.
     */
    if (   (alg_k & SSL_kDHE)
        || (alg_k & SSL_kECDHE)
        || ((alg_k & SSL_kRSA)
            && (s->cert->pkeys[SSL_PKEY_RSA_ENC].privatekey == NULL
                || (SSL_C_IS_EXPORT(s->s3->tmp.new_cipher)
                    && EVP_PKEY_size(s->cert->pkeys
                                     [SSL_PKEY_RSA_ENC].privatekey) *
                    8 > SSL_C_EXPORT_PKEYLENGTH(s->s3->tmp.new_cipher)
                   )
               )
           )
        /*
         * PSK: send ServerKeyExchange if PSK identity hint if
         * provided
         */
#ifndef OPENSSL_NO_PSK
        /* Only send SKE if we have identity hint for plain PSK */
        || ((alg_k & (SSL_kPSK | SSL_kRSAPSK))
            && s->cert->psk_identity_hint)
        /* For other PSK always send SKE */
        || (alg_k & (SSL_PSK & (SSL_kDHEPSK | SSL_kECDHEPSK)))
#endif
#ifndef OPENSSL_NO_SRP
        /* SRP: send ServerKeyExchange */
        || (alg_k & SSL_kSRP)
#endif
       ) {
        return 1;
    }

    return 0;
}

/*
 * Should we send a CertificateRequest message?
 *
 * Valid return values are:
 *   1: Yes
 *   0: No
 */
static int send_certificate_request(SSL *s)
{
    if (
           /* don't request cert unless asked for it: */
           s->verify_mode & SSL_VERIFY_PEER
           /*
            * if SSL_VERIFY_CLIENT_ONCE is set, don't request cert
            * during re-negotiation:
            */
           && ((s->session->peer == NULL) ||
               !(s->verify_mode & SSL_VERIFY_CLIENT_ONCE))
           /*
            * never request cert in anonymous ciphersuites (see
            * section "Certificate request" in SSL 3 drafts and in
            * RFC 2246):
            */
           && (!(s->s3->tmp.new_cipher->algorithm_auth & SSL_aNULL)
           /*
            * ... except when the application insists on
            * verification (against the specs, but s3_clnt.c accepts
            * this for SSL 3)
            */
               || (s->verify_mode & SSL_VERIFY_FAIL_IF_NO_PEER_CERT))
           /* don't request certificate for SRP auth */
           && !(s->s3->tmp.new_cipher->algorithm_auth & SSL_aSRP)
           /*
            * With normal PSK Certificates and Certificate Requests
            * are omitted
            */
           && !(s->s3->tmp.new_cipher->algorithm_auth & SSL_aPSK)) {
        return 1;
    }

    return 0;
}

/*
 * server_write_transition() works out what handshake state to move to next
 * when the server is writing messages to be sent to the client.
 */
WRITE_TRAN ossl_statem_server_write_transition(SSL *s)
{
    OSSL_STATEM *st = &s->statem;

    switch(st->hand_state) {
        case TLS_ST_BEFORE:
            /* Just go straight to trying to read from the client */;
            return WRITE_TRAN_FINISHED;

        case TLS_ST_OK:
            /* We must be trying to renegotiate */
            st->hand_state = TLS_ST_SW_HELLO_REQ;
            return WRITE_TRAN_CONTINUE;

        case TLS_ST_SW_HELLO_REQ:
            st->hand_state = TLS_ST_OK;
            ossl_statem_set_in_init(s, 0);
            return WRITE_TRAN_CONTINUE;

        case TLS_ST_SR_CLNT_HELLO:
            if (SSL_IS_DTLS(s) && !s->d1->cookie_verified
                    && (SSL_get_options(s) & SSL_OP_COOKIE_EXCHANGE))
                st->hand_state = DTLS_ST_SW_HELLO_VERIFY_REQUEST;
            else
                st->hand_state = TLS_ST_SW_SRVR_HELLO;
            return WRITE_TRAN_CONTINUE;

        case DTLS_ST_SW_HELLO_VERIFY_REQUEST:
            return WRITE_TRAN_FINISHED;

        case TLS_ST_SW_SRVR_HELLO:
            if (s->hit) {
                if (s->tlsext_ticket_expected)
                    st->hand_state = TLS_ST_SW_SESSION_TICKET;
                else
                    st->hand_state = TLS_ST_SW_CHANGE;
            } else {
                /* Check if it is anon DH or anon ECDH, */
                /* normal PSK or SRP */
                if (!(s->s3->tmp.new_cipher->algorithm_auth &
                     (SSL_aNULL | SSL_aSRP | SSL_aPSK))) {
                    st->hand_state = TLS_ST_SW_CERT;
                } else if (send_server_key_exchange(s)) {
                    st->hand_state = TLS_ST_SW_KEY_EXCH;
                } else if (send_certificate_request(s)) {
                    st->hand_state = TLS_ST_SW_CERT_REQ;
                } else {
                    st->hand_state = TLS_ST_SW_SRVR_DONE;
                }
            }
            return WRITE_TRAN_CONTINUE;

        case TLS_ST_SW_CERT:
            if (s->tlsext_status_expected) {
                st->hand_state = TLS_ST_SW_CERT_STATUS;
                return WRITE_TRAN_CONTINUE;
            }
            /* Fall through */

        case TLS_ST_SW_CERT_STATUS:
            if (send_server_key_exchange(s)) {
                st->hand_state = TLS_ST_SW_KEY_EXCH;
                return WRITE_TRAN_CONTINUE;
            }
            /* Fall through */

        case TLS_ST_SW_KEY_EXCH:
            if (send_certificate_request(s)) {
                st->hand_state = TLS_ST_SW_CERT_REQ;
                return WRITE_TRAN_CONTINUE;
            }
            /* Fall through */

        case TLS_ST_SW_CERT_REQ:
            st->hand_state = TLS_ST_SW_SRVR_DONE;
            return WRITE_TRAN_CONTINUE;

        case TLS_ST_SW_SRVR_DONE:
            return WRITE_TRAN_FINISHED;

        case TLS_ST_SR_FINISHED:
            if (s->hit) {
                st->hand_state = TLS_ST_OK;
                ossl_statem_set_in_init(s, 0);
                return WRITE_TRAN_CONTINUE;
            } else if (s->tlsext_ticket_expected) {
                st->hand_state = TLS_ST_SW_SESSION_TICKET;
            } else {
                st->hand_state = TLS_ST_SW_CHANGE;
            }
            return WRITE_TRAN_CONTINUE;

        case TLS_ST_SW_SESSION_TICKET:
            st->hand_state = TLS_ST_SW_CHANGE;
            return WRITE_TRAN_CONTINUE;

        case TLS_ST_SW_CHANGE:
            st->hand_state = TLS_ST_SW_FINISHED;
            return WRITE_TRAN_CONTINUE;

        case TLS_ST_SW_FINISHED:
            if (s->hit) {
                return WRITE_TRAN_FINISHED;
            }
            st->hand_state = TLS_ST_OK;
            ossl_statem_set_in_init(s, 0);
            return WRITE_TRAN_CONTINUE;

        default:
            /* Shouldn't happen */
            return WRITE_TRAN_ERROR;
    }
}

/*
 * Perform any pre work that needs to be done prior to sending a message from
 * the server to the client.
 */
WORK_STATE ossl_statem_server_pre_work(SSL *s, WORK_STATE wst)
{
    OSSL_STATEM *st = &s->statem;

    switch(st->hand_state) {
    case TLS_ST_SW_HELLO_REQ:
        s->shutdown = 0;
        if (SSL_IS_DTLS(s))
            dtls1_clear_record_buffer(s);
        break;

    case DTLS_ST_SW_HELLO_VERIFY_REQUEST:
        s->shutdown = 0;
        if (SSL_IS_DTLS(s)) {
            dtls1_clear_record_buffer(s);
            /* We don't buffer this message so don't use the timer */
            st->use_timer = 0;
        }
        break;

    case TLS_ST_SW_SRVR_HELLO:
        if (SSL_IS_DTLS(s)) {
            /*
             * Messages we write from now on should be bufferred and
             * retransmitted if necessary, so we need to use the timer now
             */
            st->use_timer = 1;
        }
        break;

    case TLS_ST_SW_SRVR_DONE:
#ifndef OPENSSL_NO_SCTP
        if (SSL_IS_DTLS(s) && BIO_dgram_is_sctp(SSL_get_wbio(s)))
            return dtls_wait_for_dry(s);
#endif
        return WORK_FINISHED_CONTINUE;

    case TLS_ST_SW_SESSION_TICKET:
        if (SSL_IS_DTLS(s)) {
            /*
             * We're into the last flight. We don't retransmit the last flight
             * unless we need to, so we don't use the timer
             */
            st->use_timer = 0;
        }
        break;

    case TLS_ST_SW_CHANGE:
        s->session->cipher = s->s3->tmp.new_cipher;
        if (!s->method->ssl3_enc->setup_key_block(s)) {
            ossl_statem_set_error(s);
            return WORK_ERROR;
        }
        if (SSL_IS_DTLS(s)) {
            /*
             * We're into the last flight. We don't retransmit the last flight
             * unless we need to, so we don't use the timer. This might have
             * already been set to 0 if we sent a NewSessionTicket message,
             * but we'll set it again here in case we didn't.
             */
            st->use_timer = 0;
        }
        return WORK_FINISHED_CONTINUE;

    case TLS_ST_OK:
        return tls_finish_handshake(s, wst);

    default:
        /* No pre work to be done */
        break;
    }

    return WORK_FINISHED_CONTINUE;
}

/*
 * Perform any work that needs to be done after sending a message from the
 * server to the client.
 */
WORK_STATE ossl_statem_server_post_work(SSL *s, WORK_STATE wst)
{
    OSSL_STATEM *st = &s->statem;

    s->init_num = 0;

    switch(st->hand_state) {
    case TLS_ST_SW_HELLO_REQ:
        if (statem_flush(s) != 1)
            return WORK_MORE_A;
        ssl3_init_finished_mac(s);
        break;

    case DTLS_ST_SW_HELLO_VERIFY_REQUEST:
        if (statem_flush(s) != 1)
            return WORK_MORE_A;
        /* HelloVerifyRequest resets Finished MAC */
        if (s->version != DTLS1_BAD_VER)
            ssl3_init_finished_mac(s);
        /*
         * The next message should be another ClientHello which we need to
         * treat like it was the first packet
         */
        s->first_packet = 1;
        break;

    case TLS_ST_SW_SRVR_HELLO:
#ifndef OPENSSL_NO_SCTP
        if (SSL_IS_DTLS(s) && s->hit) {
            unsigned char sctpauthkey[64];
            char labelbuffer[sizeof(DTLS1_SCTP_AUTH_LABEL)];

            /*
             * Add new shared key for SCTP-Auth, will be ignored if no
             * SCTP used.
             */
            memcpy(labelbuffer, DTLS1_SCTP_AUTH_LABEL,
                   sizeof(DTLS1_SCTP_AUTH_LABEL));

            if (SSL_export_keying_material(s, sctpauthkey,
                    sizeof(sctpauthkey), labelbuffer,
                    sizeof(labelbuffer), NULL, 0, 0) <= 0) {
                ossl_statem_set_error(s);
                return WORK_ERROR;
            }

            BIO_ctrl(SSL_get_wbio(s), BIO_CTRL_DGRAM_SCTP_ADD_AUTH_KEY,
                     sizeof(sctpauthkey), sctpauthkey);
        }
#endif
        break;

    case TLS_ST_SW_CHANGE:
#ifndef OPENSSL_NO_SCTP
        if (SSL_IS_DTLS(s) && !s->hit) {
            /*
             * Change to new shared key of SCTP-Auth, will be ignored if
             * no SCTP used.
             */
            BIO_ctrl(SSL_get_wbio(s), BIO_CTRL_DGRAM_SCTP_NEXT_AUTH_KEY,
                     0, NULL);
        }
#endif
        if (!s->method->ssl3_enc->change_cipher_state(s,
                SSL3_CHANGE_CIPHER_SERVER_WRITE)) {
            ossl_statem_set_error(s);
            return WORK_ERROR;
        }

        if (SSL_IS_DTLS(s))
            dtls1_reset_seq_numbers(s, SSL3_CC_WRITE);
        break;

    case TLS_ST_SW_SRVR_DONE:
        if (statem_flush(s) != 1)
            return WORK_MORE_A;
        break;

    case TLS_ST_SW_FINISHED:
        if (statem_flush(s) != 1)
            return WORK_MORE_A;
#ifndef OPENSSL_NO_SCTP
        if (SSL_IS_DTLS(s) && s->hit) {
            /*
             * Change to new shared key of SCTP-Auth, will be ignored if
             * no SCTP used.
             */
            BIO_ctrl(SSL_get_wbio(s), BIO_CTRL_DGRAM_SCTP_NEXT_AUTH_KEY,
                     0, NULL);
        }
#endif
        break;

    default:
        /* No post work to be done */
        break;
    }

    return WORK_FINISHED_CONTINUE;
}

/*
 * Construct a message to be sent from the server to the client.
 *
 * Valid return values are:
 *   1: Success
 *   0: Error
 */
int ossl_statem_server_construct_message(SSL *s)
{
    OSSL_STATEM *st = &s->statem;

    switch(st->hand_state) {
    case DTLS_ST_SW_HELLO_VERIFY_REQUEST:
        return dtls_construct_hello_verify_request(s);

    case TLS_ST_SW_HELLO_REQ:
        return tls_construct_hello_request(s);

    case TLS_ST_SW_SRVR_HELLO:
        return tls_construct_server_hello(s);

    case TLS_ST_SW_CERT:
        return tls_construct_server_certificate(s);

    case TLS_ST_SW_KEY_EXCH:
        return tls_construct_server_key_exchange(s);

    case TLS_ST_SW_CERT_REQ:
        return tls_construct_certificate_request(s);

    case TLS_ST_SW_SRVR_DONE:
        return tls_construct_server_done(s);

    case TLS_ST_SW_SESSION_TICKET:
        return tls_construct_new_session_ticket(s);

    case TLS_ST_SW_CERT_STATUS:
        return tls_construct_cert_status(s);

    case TLS_ST_SW_CHANGE:
        if (SSL_IS_DTLS(s))
            return dtls_construct_change_cipher_spec(s);
        else
            return tls_construct_change_cipher_spec(s);

    case TLS_ST_SW_FINISHED:
        return tls_construct_finished(s,
                                      s->method->
                                      ssl3_enc->server_finished_label,
                                      s->method->
                                      ssl3_enc->server_finished_label_len);

    default:
        /* Shouldn't happen */
        break;
    }

    return 0;
}

#define CLIENT_KEY_EXCH_MAX_LENGTH      2048
#define NEXT_PROTO_MAX_LENGTH           514

/*
 * Returns the maximum allowed length for the current message that we are
 * reading. Excludes the message header.
 */
unsigned long ossl_statem_server_max_message_size(SSL *s)
{
    OSSL_STATEM *st = &s->statem;

    switch(st->hand_state) {
    case TLS_ST_SR_CLNT_HELLO:
        return SSL3_RT_MAX_PLAIN_LENGTH;

    case TLS_ST_SR_CERT:
        return s->max_cert_list;

    case TLS_ST_SR_KEY_EXCH:
        return CLIENT_KEY_EXCH_MAX_LENGTH;

    case TLS_ST_SR_CERT_VRFY:
        return SSL3_RT_MAX_PLAIN_LENGTH;

#ifndef OPENSSL_NO_NEXTPROTONEG
    case TLS_ST_SR_NEXT_PROTO:
        return NEXT_PROTO_MAX_LENGTH;
#endif

    case TLS_ST_SR_CHANGE:
        return CCS_MAX_LENGTH;

    case TLS_ST_SR_FINISHED:
        return FINISHED_MAX_LENGTH;

    default:
        /* Shouldn't happen */
        break;
    }

    return 0;
}

/*
 * Process a message that the server has received from the client.
 */
MSG_PROCESS_RETURN ossl_statem_server_process_message(SSL *s, PACKET *pkt)
{
    OSSL_STATEM *st = &s->statem;

    switch(st->hand_state) {
    case TLS_ST_SR_CLNT_HELLO:
        return tls_process_client_hello(s, pkt);

    case TLS_ST_SR_CERT:
        return tls_process_client_certificate(s, pkt);

    case TLS_ST_SR_KEY_EXCH:
        return tls_process_client_key_exchange(s, pkt);

    case TLS_ST_SR_CERT_VRFY:
        return tls_process_cert_verify(s, pkt);

#ifndef OPENSSL_NO_NEXTPROTONEG
    case TLS_ST_SR_NEXT_PROTO:
        return tls_process_next_proto(s, pkt);
#endif

    case TLS_ST_SR_CHANGE:
        return tls_process_change_cipher_spec(s, pkt);

    case TLS_ST_SR_FINISHED:
        return tls_process_finished(s, pkt);

    default:
        /* Shouldn't happen */
        break;
    }

    return MSG_PROCESS_ERROR;
}

/*
 * Perform any further processing required following the receipt of a message
 * from the client
 */
WORK_STATE ossl_statem_server_post_process_message(SSL *s, WORK_STATE wst)
{
    OSSL_STATEM *st = &s->statem;

    switch(st->hand_state) {
    case TLS_ST_SR_CLNT_HELLO:
        return tls_post_process_client_hello(s, wst);

    case TLS_ST_SR_KEY_EXCH:
        return tls_post_process_client_key_exchange(s, wst);

    case TLS_ST_SR_CERT_VRFY:
#ifndef OPENSSL_NO_SCTP
        if (    /* Is this SCTP? */
                BIO_dgram_is_sctp(SSL_get_wbio(s))
                /* Are we renegotiating? */
                && s->renegotiate
                && BIO_dgram_sctp_msg_waiting(SSL_get_rbio(s))) {
            s->s3->in_read_app_data = 2;
            s->rwstate = SSL_READING;
            BIO_clear_retry_flags(SSL_get_rbio(s));
            BIO_set_retry_read(SSL_get_rbio(s));
            ossl_statem_set_sctp_read_sock(s, 1);
            return WORK_MORE_A;
        } else {
            ossl_statem_set_sctp_read_sock(s, 0);
        }
#endif
        return WORK_FINISHED_CONTINUE;

    default:
        break;
    }

    /* Shouldn't happen */
    return WORK_ERROR;
}

#ifndef OPENSSL_NO_SRP
static int ssl_check_srp_ext_ClientHello(SSL *s, int *al)
{
    int ret = SSL_ERROR_NONE;

    *al = SSL_AD_UNRECOGNIZED_NAME;

    if ((s->s3->tmp.new_cipher->algorithm_mkey & SSL_kSRP) &&
        (s->srp_ctx.TLS_ext_srp_username_callback != NULL)) {
        if (s->srp_ctx.login == NULL) {
            /*
             * RFC 5054 says SHOULD reject, we do so if There is no srp
             * login name
             */
            ret = SSL3_AL_FATAL;
            *al = SSL_AD_UNKNOWN_PSK_IDENTITY;
        } else {
            ret = SSL_srp_server_param_with_username(s, al);
        }
    }
    return ret;
}
#endif

int tls_construct_hello_request(SSL *s)
{
    if (!ssl_set_handshake_header(s, SSL3_MT_HELLO_REQUEST, 0)) {
        SSLerr(SSL_F_TLS_CONSTRUCT_HELLO_REQUEST, ERR_R_INTERNAL_ERROR);
        ossl_statem_set_error(s);
        return 0;
    }

    return 1;
}

unsigned int dtls_raw_hello_verify_request(unsigned char *buf,
                                            unsigned char *cookie,
                                            unsigned char cookie_len)
{
    unsigned int msg_len;
    unsigned char *p;

    p = buf;
    /* Always use DTLS 1.0 version: see RFC 6347 */
    *(p++) = DTLS1_VERSION >> 8;
    *(p++) = DTLS1_VERSION & 0xFF;

    *(p++) = (unsigned char)cookie_len;
    memcpy(p, cookie, cookie_len);
    p += cookie_len;
    msg_len = p - buf;

    return msg_len;
}

int dtls_construct_hello_verify_request(SSL *s)
{
    unsigned int len;
    unsigned char *buf;

    buf = (unsigned char *)s->init_buf->data;

    if (s->ctx->app_gen_cookie_cb == NULL ||
        s->ctx->app_gen_cookie_cb(s, s->d1->cookie,
                                  &(s->d1->cookie_len)) == 0 ||
        s->d1->cookie_len > 255) {
        SSLerr(SSL_F_DTLS_CONSTRUCT_HELLO_VERIFY_REQUEST,
               SSL_R_COOKIE_GEN_CALLBACK_FAILURE);
        ossl_statem_set_error(s);
        return 0;
    }

    len = dtls_raw_hello_verify_request(&buf[DTLS1_HM_HEADER_LENGTH],
                                         s->d1->cookie, s->d1->cookie_len);

    dtls1_set_message_header(s, buf, DTLS1_MT_HELLO_VERIFY_REQUEST, len, 0,
                             len);
    len += DTLS1_HM_HEADER_LENGTH;

    /* number of bytes to write */
    s->init_num = len;
    s->init_off = 0;

    return 1;
}

MSG_PROCESS_RETURN tls_process_client_hello(SSL *s, PACKET *pkt)
{
    int i, al = SSL_AD_INTERNAL_ERROR;
    unsigned int j, complen = 0;
    unsigned long id;
    SSL_CIPHER *c;
#ifndef OPENSSL_NO_COMP
    SSL_COMP *comp = NULL;
#endif
    STACK_OF(SSL_CIPHER) *ciphers = NULL;
    int protverr = 1;
    /* |cookie| will only be initialized for DTLS. */
    PACKET session_id, cipher_suites, compression, extensions, cookie;
    int is_v2_record;

    is_v2_record = RECORD_LAYER_is_sslv2_record(&s->rlayer);

    PACKET_null_init(&cookie);
    /* First lets get s->client_version set correctly */
    if (is_v2_record) {
        unsigned int version;
        unsigned int mt;
        /*-
         * An SSLv3/TLSv1 backwards-compatible CLIENT-HELLO in an SSLv2
         * header is sent directly on the wire, not wrapped as a TLS
         * record. Our record layer just processes the message length and passes
         * the rest right through. Its format is:
         * Byte  Content
         * 0-1   msg_length - decoded by the record layer
         * 2     msg_type - s->init_msg points here
         * 3-4   version
         * 5-6   cipher_spec_length
         * 7-8   session_id_length
         * 9-10  challenge_length
         * ...   ...
         */

        if (!PACKET_get_1(pkt, &mt)
                || mt != SSL2_MT_CLIENT_HELLO) {
            /*
             * Should never happen. We should have tested this in the record
             * layer in order to have determined that this is a SSLv2 record
             * in the first place
             */
            SSLerr(SSL_F_TLS_PROCESS_CLIENT_HELLO, ERR_R_INTERNAL_ERROR);
            goto err;
        }

        if (!PACKET_get_net_2(pkt, &version)) {
            /* No protocol version supplied! */
            SSLerr(SSL_F_TLS_PROCESS_CLIENT_HELLO, SSL_R_UNKNOWN_PROTOCOL);
            goto err;
        }
        if (version == 0x0002) {
            /* This is real SSLv2. We don't support it. */
            SSLerr(SSL_F_TLS_PROCESS_CLIENT_HELLO, SSL_R_UNKNOWN_PROTOCOL);
            goto err;
        } else if ((version & 0xff00) == (SSL3_VERSION_MAJOR << 8)) {
            /* SSLv3/TLS */
            s->client_version = version;
        } else {
            /* No idea what protocol this is */
            SSLerr(SSL_F_TLS_PROCESS_CLIENT_HELLO, SSL_R_UNKNOWN_PROTOCOL);
            goto err;
        }
    } else {
        /*
         * use version from inside client hello, not from record header (may
         * differ: see RFC 2246, Appendix E, second paragraph)
         */
        if(!PACKET_get_net_2(pkt, (unsigned int *)&s->client_version)) {
            al = SSL_AD_DECODE_ERROR;
            SSLerr(SSL_F_TLS_PROCESS_CLIENT_HELLO, SSL_R_LENGTH_TOO_SHORT);
            goto f_err;
        }
    }

    /* Do SSL/TLS version negotiation if applicable */
    if (!SSL_IS_DTLS(s)) {
        if (s->version != TLS_ANY_VERSION) {
            if (s->client_version >= s->version) {
                protverr = 0;
            }
        } else if (s->client_version >= SSL3_VERSION) {
            switch(s->client_version) {
            default:
            case TLS1_2_VERSION:
                if(!(s->options & SSL_OP_NO_TLSv1_2)) {
                    s->version = TLS1_2_VERSION;
                    s->method = TLSv1_2_server_method();
                    protverr = 0;
                    break;
                }
                /* Deliberately fall through */
            case TLS1_1_VERSION:
                if(!(s->options & SSL_OP_NO_TLSv1_1)) {
                    s->version = TLS1_1_VERSION;
                    s->method = TLSv1_1_server_method();
                    protverr = 0;
                    break;
                }
                /* Deliberately fall through */
            case TLS1_VERSION:
                if(!(s->options & SSL_OP_NO_TLSv1)) {
                    s->version = TLS1_VERSION;
                    s->method = TLSv1_server_method();
                    protverr = 0;
                    break;
                }
                /* Deliberately fall through */
            case SSL3_VERSION:
#ifndef OPENSSL_NO_SSL3
                if(!(s->options & SSL_OP_NO_SSLv3)) {
                    s->version = SSL3_VERSION;
                    s->method = SSLv3_server_method();
                    protverr = 0;
                    break;
                }
#else
                break;
#endif
            }
        }
    } else if (s->client_version <= s->version
                || s->method->version == DTLS_ANY_VERSION) {
        /*
         * For DTLS we just check versions are potentially compatible. Version
         * negotiation comes later.
         */
        protverr = 0;
    }

    if (protverr) {
        SSLerr(SSL_F_TLS_PROCESS_CLIENT_HELLO, SSL_R_UNKNOWN_PROTOCOL);
        if ((!s->enc_write_ctx && !s->write_hash)) {
            /*
             * similar to ssl3_get_record, send alert using remote version
             * number
             */
            s->version = s->client_version;
        }
        al = SSL_AD_PROTOCOL_VERSION;
        goto f_err;
    }

    /* Parse the message and load client random. */
    if (is_v2_record) {
        /*
         * Handle an SSLv2 backwards compatible ClientHello
         * Note, this is only for SSLv3+ using the backward compatible format.
         * Real SSLv2 is not supported, and is rejected above.
         */
        unsigned int cipher_len, session_id_len, challenge_len;
        PACKET challenge;

        if (!PACKET_get_net_2(pkt, &cipher_len)
                || !PACKET_get_net_2(pkt, &session_id_len)
                || !PACKET_get_net_2(pkt, &challenge_len)) {
            SSLerr(SSL_F_TLS_PROCESS_CLIENT_HELLO,
                   SSL_R_RECORD_LENGTH_MISMATCH);
            al = SSL_AD_DECODE_ERROR;
            goto f_err;
        }

        if (!PACKET_get_sub_packet(pkt, &cipher_suites, cipher_len)
            || !PACKET_get_sub_packet(pkt, &session_id, session_id_len)
            || !PACKET_get_sub_packet(pkt, &challenge, challenge_len)
            /* No extensions. */
            || PACKET_remaining(pkt) != 0) {
            SSLerr(SSL_F_TLS_PROCESS_CLIENT_HELLO,
                   SSL_R_RECORD_LENGTH_MISMATCH);
            al = SSL_AD_DECODE_ERROR;
            goto f_err;
        }

        /* Load the client random */
        challenge_len = challenge_len > SSL3_RANDOM_SIZE ? SSL3_RANDOM_SIZE :
            challenge_len;
        memset(s->s3->client_random, 0, SSL3_RANDOM_SIZE);
        if (!PACKET_copy_bytes(&challenge,
                               s->s3->client_random + SSL3_RANDOM_SIZE -
                               challenge_len, challenge_len)) {
            SSLerr(SSL_F_TLS_PROCESS_CLIENT_HELLO, ERR_R_INTERNAL_ERROR);
            al = SSL_AD_INTERNAL_ERROR;
            goto f_err;
        }

        PACKET_null_init(&compression);
        PACKET_null_init(&extensions);
    } else {
        /* Regular ClientHello. */
        if (!PACKET_copy_bytes(pkt, s->s3->client_random, SSL3_RANDOM_SIZE)
            || !PACKET_get_length_prefixed_1(pkt, &session_id)) {
            al = SSL_AD_DECODE_ERROR;
            SSLerr(SSL_F_TLS_PROCESS_CLIENT_HELLO, SSL_R_LENGTH_MISMATCH);
            goto f_err;
        }

        if (SSL_IS_DTLS(s)) {
            if (!PACKET_get_length_prefixed_1(pkt, &cookie)) {
                al = SSL_AD_DECODE_ERROR;
                SSLerr(SSL_F_TLS_PROCESS_CLIENT_HELLO, SSL_R_LENGTH_MISMATCH);
                goto f_err;
            }
            /*
             * If we require cookies and this ClientHello doesn't contain one,
             * just return since we do not want to allocate any memory yet.
             * So check cookie length...
             */
            if (SSL_get_options(s) & SSL_OP_COOKIE_EXCHANGE) {
                if (PACKET_remaining(&cookie) == 0)
                return 1;
            }
        }

        if (!PACKET_get_length_prefixed_2(pkt, &cipher_suites)
            || !PACKET_get_length_prefixed_1(pkt, &compression)) {
                al = SSL_AD_DECODE_ERROR;
                SSLerr(SSL_F_TLS_PROCESS_CLIENT_HELLO, SSL_R_LENGTH_MISMATCH);
                goto f_err;
        }
        /* Could be empty. */
        extensions = *pkt;
    }

    s->hit = 0;

    /*
     * We don't allow resumption in a backwards compatible ClientHello.
     * TODO(openssl-team): in TLS1.1+, session_id MUST be empty.
     *
     * Versions before 0.9.7 always allow clients to resume sessions in
     * renegotiation. 0.9.7 and later allow this by default, but optionally
     * ignore resumption requests with flag
     * SSL_OP_NO_SESSION_RESUMPTION_ON_RENEGOTIATION (it's a new flag rather
     * than a change to default behavior so that applications relying on
     * this for security won't even compile against older library versions).
     * 1.0.1 and later also have a function SSL_renegotiate_abbreviated() to
     * request renegotiation but not a new session (s->new_session remains
     * unset): for servers, this essentially just means that the
     * SSL_OP_NO_SESSION_RESUMPTION_ON_RENEGOTIATION setting will be
     * ignored.
     */
    if (is_v2_record ||
        (s->new_session &&
         (s->options & SSL_OP_NO_SESSION_RESUMPTION_ON_RENEGOTIATION))) {
        if (!ssl_get_new_session(s, 1))
            goto err;
    } else {
        i = ssl_get_prev_session(s, &extensions, &session_id);
        /*
         * Only resume if the session's version matches the negotiated
         * version.
         * RFC 5246 does not provide much useful advice on resumption
         * with a different protocol version. It doesn't forbid it but
         * the sanity of such behaviour would be questionable.
         * In practice, clients do not accept a version mismatch and
         * will abort the handshake with an error.
         */
        if (i == 1 && s->version == s->session->ssl_version) {
            /* previous session */
            s->hit = 1;
        } else if (i == -1) {
            goto err;
        } else {
            /* i == 0 */
            if (!ssl_get_new_session(s, 1))
                goto err;
        }
    }

    if (SSL_IS_DTLS(s)) {
        /* Empty cookie was already handled above by returning early. */
        if (SSL_get_options(s) & SSL_OP_COOKIE_EXCHANGE) {
            if (s->ctx->app_verify_cookie_cb != NULL) {
                if (s->ctx->app_verify_cookie_cb(s, PACKET_data(&cookie),
                                                 PACKET_remaining(&cookie)) == 0) {
                    al = SSL_AD_HANDSHAKE_FAILURE;
                    SSLerr(SSL_F_TLS_PROCESS_CLIENT_HELLO,
                           SSL_R_COOKIE_MISMATCH);
                    goto f_err;
                    /* else cookie verification succeeded */
                }
            /* default verification */
            } else if (!PACKET_equal(&cookie, s->d1->cookie,
                                     s->d1->cookie_len)) {
                al = SSL_AD_HANDSHAKE_FAILURE;
                SSLerr(SSL_F_TLS_PROCESS_CLIENT_HELLO, SSL_R_COOKIE_MISMATCH);
                goto f_err;
            }
            s->d1->cookie_verified = 1;
        }
        if (s->method->version == DTLS_ANY_VERSION) {
            /* Select version to use */
            if (s->client_version <= DTLS1_2_VERSION &&
                !(s->options & SSL_OP_NO_DTLSv1_2)) {
                s->version = DTLS1_2_VERSION;
                s->method = DTLSv1_2_server_method();
            } else if (tls1_suiteb(s)) {
                SSLerr(SSL_F_TLS_PROCESS_CLIENT_HELLO,
                       SSL_R_ONLY_DTLS_1_2_ALLOWED_IN_SUITEB_MODE);
                s->version = s->client_version;
                al = SSL_AD_PROTOCOL_VERSION;
                goto f_err;
            } else if (s->client_version <= DTLS1_VERSION &&
                       !(s->options & SSL_OP_NO_DTLSv1)) {
                s->version = DTLS1_VERSION;
                s->method = DTLSv1_server_method();
            } else {
                SSLerr(SSL_F_TLS_PROCESS_CLIENT_HELLO,
                       SSL_R_WRONG_VERSION_NUMBER);
                s->version = s->client_version;
                al = SSL_AD_PROTOCOL_VERSION;
                goto f_err;
            }
            s->session->ssl_version = s->version;
        }
    }

    if (ssl_bytes_to_cipher_list(s, &cipher_suites, &(ciphers),
                                 is_v2_record, &al) == NULL) {
        goto f_err;
    }

    /* If it is a hit, check that the cipher is in the list */
    if (s->hit) {
        j = 0;
        id = s->session->cipher->id;

#ifdef CIPHER_DEBUG
        fprintf(stderr, "client sent %d ciphers\n",
                sk_SSL_CIPHER_num(ciphers));
#endif
        for (i = 0; i < sk_SSL_CIPHER_num(ciphers); i++) {
            c = sk_SSL_CIPHER_value(ciphers, i);
#ifdef CIPHER_DEBUG
            fprintf(stderr, "client [%2d of %2d]:%s\n",
                    i, sk_SSL_CIPHER_num(ciphers), SSL_CIPHER_get_name(c));
#endif
            if (c->id == id) {
                j = 1;
                break;
            }
        }
        if (j == 0) {
            /*
             * we need to have the cipher in the cipher list if we are asked
             * to reuse it
             */
            al = SSL_AD_ILLEGAL_PARAMETER;
            SSLerr(SSL_F_TLS_PROCESS_CLIENT_HELLO,
                   SSL_R_REQUIRED_CIPHER_MISSING);
            goto f_err;
        }
    }

    complen = PACKET_remaining(&compression);
    for (j = 0; j < complen; j++) {
        if (PACKET_data(&compression)[j] == 0)
            break;
    }

    if (j >= complen) {
        /* no compress */
        al = SSL_AD_DECODE_ERROR;
        SSLerr(SSL_F_TLS_PROCESS_CLIENT_HELLO, SSL_R_NO_COMPRESSION_SPECIFIED);
        goto f_err;
    }
    
    /* TLS extensions */
    if (s->version >= SSL3_VERSION) {
        if (!ssl_parse_clienthello_tlsext(s, &extensions)) {
            SSLerr(SSL_F_TLS_PROCESS_CLIENT_HELLO, SSL_R_PARSE_TLSEXT);
            goto err;
        }
    }

    /*
     * Check if we want to use external pre-shared secret for this handshake
     * for not reused session only. We need to generate server_random before
     * calling tls_session_secret_cb in order to allow SessionTicket
     * processing to use it in key derivation.
     */
    {
        unsigned char *pos;
        pos = s->s3->server_random;
        if (ssl_fill_hello_random(s, 1, pos, SSL3_RANDOM_SIZE) <= 0) {
            goto f_err;
        }
    }

    if (!s->hit && s->version >= TLS1_VERSION && s->tls_session_secret_cb) {
        SSL_CIPHER *pref_cipher = NULL;

        s->session->master_key_length = sizeof(s->session->master_key);
        if (s->tls_session_secret_cb(s, s->session->master_key,
                                     &s->session->master_key_length, ciphers,
                                     &pref_cipher,
                                     s->tls_session_secret_cb_arg)) {
            s->hit = 1;
            s->session->ciphers = ciphers;
            s->session->verify_result = X509_V_OK;

            ciphers = NULL;

            /* check if some cipher was preferred by call back */
            pref_cipher =
                pref_cipher ? pref_cipher : ssl3_choose_cipher(s,
                                                               s->
                                                               session->ciphers,
                                                               SSL_get_ciphers
                                                               (s));
            if (pref_cipher == NULL) {
                al = SSL_AD_HANDSHAKE_FAILURE;
                SSLerr(SSL_F_TLS_PROCESS_CLIENT_HELLO, SSL_R_NO_SHARED_CIPHER);
                goto f_err;
            }

            s->session->cipher = pref_cipher;
            sk_SSL_CIPHER_free(s->cipher_list);
            s->cipher_list = sk_SSL_CIPHER_dup(s->session->ciphers);
            sk_SSL_CIPHER_free(s->cipher_list_by_id);
            s->cipher_list_by_id = sk_SSL_CIPHER_dup(s->session->ciphers);
        }
    }

    /*
     * Worst case, we will use the NULL compression, but if we have other
     * options, we will now look for them.  We have complen-1 compression
     * algorithms from the client, starting at q.
     */
    s->s3->tmp.new_compression = NULL;
#ifndef OPENSSL_NO_COMP
    /* This only happens if we have a cache hit */
    if (s->session->compress_meth != 0) {
        int m, comp_id = s->session->compress_meth;
        unsigned int k;
        /* Perform sanity checks on resumed compression algorithm */
        /* Can't disable compression */
        if (!ssl_allow_compression(s)) {
            SSLerr(SSL_F_TLS_PROCESS_CLIENT_HELLO,
                   SSL_R_INCONSISTENT_COMPRESSION);
            goto f_err;
        }
        /* Look for resumed compression method */
        for (m = 0; m < sk_SSL_COMP_num(s->ctx->comp_methods); m++) {
            comp = sk_SSL_COMP_value(s->ctx->comp_methods, m);
            if (comp_id == comp->id) {
                s->s3->tmp.new_compression = comp;
                break;
            }
        }
        if (s->s3->tmp.new_compression == NULL) {
            SSLerr(SSL_F_TLS_PROCESS_CLIENT_HELLO,
                   SSL_R_INVALID_COMPRESSION_ALGORITHM);
            goto f_err;
        }
        /* Look for resumed method in compression list */
        for (k = 0; k < complen; k++) {
            if (PACKET_data(&compression)[k] == comp_id)
                break;
        }
        if (k >= complen) {
            al = SSL_AD_ILLEGAL_PARAMETER;
            SSLerr(SSL_F_TLS_PROCESS_CLIENT_HELLO,
                   SSL_R_REQUIRED_COMPRESSSION_ALGORITHM_MISSING);
            goto f_err;
        }
    } else if (s->hit)
        comp = NULL;
    else if (ssl_allow_compression(s) && s->ctx->comp_methods) {
        /* See if we have a match */
        int m, nn, v, done = 0;
        unsigned int o;

        nn = sk_SSL_COMP_num(s->ctx->comp_methods);
        for (m = 0; m < nn; m++) {
            comp = sk_SSL_COMP_value(s->ctx->comp_methods, m);
            v = comp->id;
            for (o = 0; o < complen; o++) {
                if (v == PACKET_data(&compression)[o]) {
                    done = 1;
                    break;
                }
            }
            if (done)
                break;
        }
        if (done)
            s->s3->tmp.new_compression = comp;
        else
            comp = NULL;
    }
#else
    /*
     * If compression is disabled we'd better not try to resume a session
     * using compression.
     */
    if (s->session->compress_meth != 0) {
        SSLerr(SSL_F_TLS_PROCESS_CLIENT_HELLO, SSL_R_INCONSISTENT_COMPRESSION);
        goto f_err;
    }
#endif

    /*
     * Given s->session->ciphers and SSL_get_ciphers, we must pick a cipher
     */

    if (!s->hit) {
#ifdef OPENSSL_NO_COMP
        s->session->compress_meth = 0;
#else
        s->session->compress_meth = (comp == NULL) ? 0 : comp->id;
#endif
        sk_SSL_CIPHER_free(s->session->ciphers);
        s->session->ciphers = ciphers;
        if (ciphers == NULL) {
            al = SSL_AD_INTERNAL_ERROR;
            SSLerr(SSL_F_TLS_PROCESS_CLIENT_HELLO, ERR_R_INTERNAL_ERROR);
            goto f_err;
        }
        ciphers = NULL;
        if (!tls1_set_server_sigalgs(s)) {
            SSLerr(SSL_F_TLS_PROCESS_CLIENT_HELLO, SSL_R_CLIENTHELLO_TLSEXT);
            goto err;
        }
    }

    sk_SSL_CIPHER_free(ciphers);
    return MSG_PROCESS_CONTINUE_PROCESSING;
 f_err:
    ssl3_send_alert(s, SSL3_AL_FATAL, al);
 err:
    ossl_statem_set_error(s);

    sk_SSL_CIPHER_free(ciphers);
    return MSG_PROCESS_ERROR;

}

WORK_STATE tls_post_process_client_hello(SSL *s, WORK_STATE wst)
{
    int al = SSL_AD_HANDSHAKE_FAILURE;
    SSL_CIPHER *cipher;

    if (wst == WORK_MORE_A) {
        if (!s->hit) {
            /* Let cert callback update server certificates if required */
            if (s->cert->cert_cb) {
                int rv = s->cert->cert_cb(s, s->cert->cert_cb_arg);
                if (rv == 0) {
                    al = SSL_AD_INTERNAL_ERROR;
                    SSLerr(SSL_F_TLS_POST_PROCESS_CLIENT_HELLO, SSL_R_CERT_CB_ERROR);
                    goto f_err;
                }
                if (rv < 0) {
                    s->rwstate = SSL_X509_LOOKUP;
                    return WORK_MORE_A;
                }
                s->rwstate = SSL_NOTHING;
            }
            cipher = ssl3_choose_cipher(s, s->session->ciphers, SSL_get_ciphers(s));

            if (cipher == NULL) {
                SSLerr(SSL_F_TLS_POST_PROCESS_CLIENT_HELLO, SSL_R_NO_SHARED_CIPHER);
                goto f_err;
            }
            s->s3->tmp.new_cipher = cipher;
            /* check whether we should disable session resumption */
            if (s->not_resumable_session_cb != NULL)
                s->session->not_resumable = s->not_resumable_session_cb(s,
                    ((cipher->algorithm_mkey & (SSL_kDHE | SSL_kECDHE)) != 0));
            if (s->session->not_resumable)
                /* do not send a session ticket */
                s->tlsext_ticket_expected = 0;
        } else {
            /* Session-id reuse */
            s->s3->tmp.new_cipher = s->session->cipher;
        }

        if (!(SSL_USE_SIGALGS(s) || (s->s3->tmp.new_cipher->algorithm_auth & (SSL_aGOST12|SSL_aGOST01)) )
                || !(s->verify_mode & SSL_VERIFY_PEER)) {
            if (!ssl3_digest_cached_records(s, 0)) {
                al = SSL_AD_INTERNAL_ERROR;
                goto f_err;
            }
        }

        /*-
         * we now have the following setup.
         * client_random
         * cipher_list          - our prefered list of ciphers
         * ciphers              - the clients prefered list of ciphers
         * compression          - basically ignored right now
         * ssl version is set   - sslv3
         * s->session           - The ssl session has been setup.
         * s->hit               - session reuse flag
         * s->s3->tmp.new_cipher- the new cipher to use.
         */

        /* Handles TLS extensions that we couldn't check earlier */
        if (s->version >= SSL3_VERSION) {
            if (ssl_check_clienthello_tlsext_late(s) <= 0) {
                SSLerr(SSL_F_TLS_POST_PROCESS_CLIENT_HELLO,
                       SSL_R_CLIENTHELLO_TLSEXT);
                goto f_err;
            }
        }

        wst = WORK_MORE_B;
    }
#ifndef OPENSSL_NO_SRP
    if (wst == WORK_MORE_B) {
        int ret;
        if ((ret = ssl_check_srp_ext_ClientHello(s, &al)) < 0) {
            /*
             * callback indicates further work to be done
             */
            s->rwstate = SSL_X509_LOOKUP;
            return WORK_MORE_B;
        }
        if (ret != SSL_ERROR_NONE) {
            /*
             * This is not really an error but the only means to for
             * a client to detect whether srp is supported.
             */
            if (al != TLS1_AD_UNKNOWN_PSK_IDENTITY)
                SSLerr(SSL_F_TLS_POST_PROCESS_CLIENT_HELLO,
                           SSL_R_CLIENTHELLO_TLSEXT);
            goto f_err;
        }
    }
#endif
    s->renegotiate = 2;

    return WORK_FINISHED_STOP;
 f_err:
    ssl3_send_alert(s, SSL3_AL_FATAL, al);
    ossl_statem_set_error(s);
    return WORK_ERROR;
}

int tls_construct_server_hello(SSL *s)
{
    unsigned char *buf;
    unsigned char *p, *d;
    int i, sl;
    int al = 0;
    unsigned long l;

    buf = (unsigned char *)s->init_buf->data;

    /* Do the message type and length last */
    d = p = ssl_handshake_start(s);

    *(p++) = s->version >> 8;
    *(p++) = s->version & 0xff;

    /*
     * Random stuff. Filling of the server_random takes place in
     * tls_process_client_hello()
     */
    memcpy(p, s->s3->server_random, SSL3_RANDOM_SIZE);
    p += SSL3_RANDOM_SIZE;

    /*-
     * There are several cases for the session ID to send
     * back in the server hello:
     * - For session reuse from the session cache,
     *   we send back the old session ID.
     * - If stateless session reuse (using a session ticket)
     *   is successful, we send back the client's "session ID"
     *   (which doesn't actually identify the session).
     * - If it is a new session, we send back the new
     *   session ID.
     * - However, if we want the new session to be single-use,
     *   we send back a 0-length session ID.
     * s->hit is non-zero in either case of session reuse,
     * so the following won't overwrite an ID that we're supposed
     * to send back.
     */
    if (s->session->not_resumable ||
        (!(s->ctx->session_cache_mode & SSL_SESS_CACHE_SERVER)
         && !s->hit))
        s->session->session_id_length = 0;

    sl = s->session->session_id_length;
    if (sl > (int)sizeof(s->session->session_id)) {
        SSLerr(SSL_F_TLS_CONSTRUCT_SERVER_HELLO, ERR_R_INTERNAL_ERROR);
        ossl_statem_set_error(s);
        return 0;
    }
    *(p++) = sl;
    memcpy(p, s->session->session_id, sl);
    p += sl;

    /* put the cipher */
    i = ssl3_put_cipher_by_char(s->s3->tmp.new_cipher, p);
    p += i;

    /* put the compression method */
#ifdef OPENSSL_NO_COMP
    *(p++) = 0;
#else
    if (s->s3->tmp.new_compression == NULL)
        *(p++) = 0;
    else
        *(p++) = s->s3->tmp.new_compression->id;
#endif

    if (ssl_prepare_serverhello_tlsext(s) <= 0) {
        SSLerr(SSL_F_TLS_CONSTRUCT_SERVER_HELLO, SSL_R_SERVERHELLO_TLSEXT);
        ossl_statem_set_error(s);
        return 0;
    }
    if ((p =
         ssl_add_serverhello_tlsext(s, p, buf + SSL3_RT_MAX_PLAIN_LENGTH,
                                    &al)) == NULL) {
        ssl3_send_alert(s, SSL3_AL_FATAL, al);
        SSLerr(SSL_F_TLS_CONSTRUCT_SERVER_HELLO, ERR_R_INTERNAL_ERROR);
        ossl_statem_set_error(s);
        return 0;
    }

    /* do the header */
    l = (p - d);
    if (!ssl_set_handshake_header(s, SSL3_MT_SERVER_HELLO, l)) {
        SSLerr(SSL_F_TLS_CONSTRUCT_SERVER_HELLO, ERR_R_INTERNAL_ERROR);
        ossl_statem_set_error(s);
        return 0;
    }

    return 1;
}

int tls_construct_server_done(SSL *s)
{
    if (!ssl_set_handshake_header(s, SSL3_MT_SERVER_DONE, 0)) {
        SSLerr(SSL_F_TLS_CONSTRUCT_SERVER_DONE, ERR_R_INTERNAL_ERROR);
        ossl_statem_set_error(s);
        return 0;
    }

    if (!s->s3->tmp.cert_request) {
        if (!ssl3_digest_cached_records(s, 0)) {
            ossl_statem_set_error(s);
        }
    }

    return 1;
}

int tls_construct_server_key_exchange(SSL *s)
{
#ifndef OPENSSL_NO_RSA
    unsigned char *q;
    int j, num;
    RSA *rsa;
    unsigned char md_buf[MD5_DIGEST_LENGTH + SHA_DIGEST_LENGTH];
    unsigned int u;
#endif
#ifndef OPENSSL_NO_DH
    DH *dh = NULL, *dhp;
#endif
#ifndef OPENSSL_NO_EC
    EC_KEY *ecdh = NULL, *ecdhp;
    unsigned char *encodedPoint = NULL;
    int encodedlen = 0;
    int curve_id = 0;
    BN_CTX *bn_ctx = NULL;
#endif
    EVP_PKEY *pkey;
    const EVP_MD *md = NULL;
    unsigned char *p, *d;
    int al, i;
    unsigned long type;
    int n;
    CERT *cert;
    BIGNUM *r[4];
    int nr[4], kn;
    BUF_MEM *buf;
    EVP_MD_CTX md_ctx;

    EVP_MD_CTX_init(&md_ctx);

    type = s->s3->tmp.new_cipher->algorithm_mkey;
    cert = s->cert;

    buf = s->init_buf;

    r[0] = r[1] = r[2] = r[3] = NULL;
    n = 0;
#ifndef OPENSSL_NO_PSK
    if (type & SSL_PSK) {
        /*
         * reserve size for record length and PSK identity hint
         */
        n += 2;
        if (s->cert->psk_identity_hint)
            n += strlen(s->cert->psk_identity_hint);
    }
    /* Plain PSK or RSAPSK nothing to do */
    if (type & (SSL_kPSK | SSL_kRSAPSK)) {
    } else
#endif                          /* !OPENSSL_NO_PSK */
#ifndef OPENSSL_NO_RSA
    if (type & SSL_kRSA) {
        rsa = cert->rsa_tmp;
        if ((rsa == NULL) && (s->cert->rsa_tmp_cb != NULL)) {
            rsa = s->cert->rsa_tmp_cb(s,
                                      SSL_C_IS_EXPORT(s->s3->
                                                      tmp.new_cipher),
                                      SSL_C_EXPORT_PKEYLENGTH(s->s3->
                                                              tmp.new_cipher));
            if (rsa == NULL) {
                al = SSL_AD_HANDSHAKE_FAILURE;
                SSLerr(SSL_F_TLS_CONSTRUCT_SERVER_KEY_EXCHANGE,
                       SSL_R_ERROR_GENERATING_TMP_RSA_KEY);
                goto f_err;
            }
            RSA_up_ref(rsa);
            cert->rsa_tmp = rsa;
        }
        if (rsa == NULL) {
            al = SSL_AD_HANDSHAKE_FAILURE;
            SSLerr(SSL_F_TLS_CONSTRUCT_SERVER_KEY_EXCHANGE,
                   SSL_R_MISSING_TMP_RSA_KEY);
            goto f_err;
        }
        r[0] = rsa->n;
        r[1] = rsa->e;
        s->s3->tmp.use_rsa_tmp = 1;
    } else
#endif
#ifndef OPENSSL_NO_DH
    if (type & (SSL_kDHE | SSL_kDHEPSK)) {
        if (s->cert->dh_tmp_auto) {
            dhp = ssl_get_auto_dh(s);
            if (dhp == NULL) {
                al = SSL_AD_INTERNAL_ERROR;
                SSLerr(SSL_F_TLS_CONSTRUCT_SERVER_KEY_EXCHANGE,
                       ERR_R_INTERNAL_ERROR);
                goto f_err;
            }
        } else
            dhp = cert->dh_tmp;
        if ((dhp == NULL) && (s->cert->dh_tmp_cb != NULL))
            dhp = s->cert->dh_tmp_cb(s,
                                     SSL_C_IS_EXPORT(s->s3->
                                                     tmp.new_cipher),
                                     SSL_C_EXPORT_PKEYLENGTH(s->s3->
                                                             tmp.new_cipher));
        if (dhp == NULL) {
            al = SSL_AD_HANDSHAKE_FAILURE;
            SSLerr(SSL_F_TLS_CONSTRUCT_SERVER_KEY_EXCHANGE,
                   SSL_R_MISSING_TMP_DH_KEY);
            goto f_err;
        }
        if (!ssl_security(s, SSL_SECOP_TMP_DH,
                          DH_security_bits(dhp), 0, dhp)) {
            al = SSL_AD_HANDSHAKE_FAILURE;
            SSLerr(SSL_F_TLS_CONSTRUCT_SERVER_KEY_EXCHANGE,
                   SSL_R_DH_KEY_TOO_SMALL);
            goto f_err;
        }
        if (s->s3->tmp.dh != NULL) {
            SSLerr(SSL_F_TLS_CONSTRUCT_SERVER_KEY_EXCHANGE,
                   ERR_R_INTERNAL_ERROR);
            goto err;
        }

        if (s->cert->dh_tmp_auto)
            dh = dhp;
        else if ((dh = DHparams_dup(dhp)) == NULL) {
            SSLerr(SSL_F_TLS_CONSTRUCT_SERVER_KEY_EXCHANGE, ERR_R_DH_LIB);
            goto err;
        }

        s->s3->tmp.dh = dh;
        if ((dhp->pub_key == NULL ||
             dhp->priv_key == NULL ||
             (s->options & SSL_OP_SINGLE_DH_USE))) {
            if (!DH_generate_key(dh)) {
                SSLerr(SSL_F_TLS_CONSTRUCT_SERVER_KEY_EXCHANGE, ERR_R_DH_LIB);
                goto err;
            }
        } else {
            dh->pub_key = BN_dup(dhp->pub_key);
            dh->priv_key = BN_dup(dhp->priv_key);
            if ((dh->pub_key == NULL) || (dh->priv_key == NULL)) {
                SSLerr(SSL_F_TLS_CONSTRUCT_SERVER_KEY_EXCHANGE, ERR_R_DH_LIB);
                goto err;
            }
        }
        r[0] = dh->p;
        r[1] = dh->g;
        r[2] = dh->pub_key;
    } else
#endif
#ifndef OPENSSL_NO_EC
    if (type & (SSL_kECDHE | SSL_kECDHEPSK)) {
        const EC_GROUP *group;

        ecdhp = cert->ecdh_tmp;
        if (s->cert->ecdh_tmp_auto) {
            /* Get NID of appropriate shared curve */
            int nid = tls1_shared_curve(s, -2);
            if (nid != NID_undef)
                ecdhp = EC_KEY_new_by_curve_name(nid);
        } else if ((ecdhp == NULL) && s->cert->ecdh_tmp_cb) {
            ecdhp = s->cert->ecdh_tmp_cb(s,
                                         SSL_C_IS_EXPORT(s->s3->
                                                         tmp.new_cipher),
                                         SSL_C_EXPORT_PKEYLENGTH(s->
                                                                 s3->tmp.new_cipher));
        }
        if (ecdhp == NULL) {
            al = SSL_AD_HANDSHAKE_FAILURE;
            SSLerr(SSL_F_TLS_CONSTRUCT_SERVER_KEY_EXCHANGE,
                   SSL_R_MISSING_TMP_ECDH_KEY);
            goto f_err;
        }

        if (s->s3->tmp.ecdh != NULL) {
            SSLerr(SSL_F_TLS_CONSTRUCT_SERVER_KEY_EXCHANGE,
                   ERR_R_INTERNAL_ERROR);
            goto err;
        }

        /* Duplicate the ECDH structure. */
        if (ecdhp == NULL) {
            SSLerr(SSL_F_TLS_CONSTRUCT_SERVER_KEY_EXCHANGE, ERR_R_ECDH_LIB);
            goto err;
        }
        if (s->cert->ecdh_tmp_auto)
            ecdh = ecdhp;
        else if ((ecdh = EC_KEY_dup(ecdhp)) == NULL) {
            SSLerr(SSL_F_TLS_CONSTRUCT_SERVER_KEY_EXCHANGE, ERR_R_ECDH_LIB);
            goto err;
        }

        s->s3->tmp.ecdh = ecdh;
        if ((EC_KEY_get0_public_key(ecdh) == NULL) ||
            (EC_KEY_get0_private_key(ecdh) == NULL) ||
            (s->options & SSL_OP_SINGLE_ECDH_USE)) {
            if (!EC_KEY_generate_key(ecdh)) {
                SSLerr(SSL_F_TLS_CONSTRUCT_SERVER_KEY_EXCHANGE,
                       ERR_R_ECDH_LIB);
                goto err;
            }
        }

        if (((group = EC_KEY_get0_group(ecdh)) == NULL) ||
            (EC_KEY_get0_public_key(ecdh) == NULL) ||
            (EC_KEY_get0_private_key(ecdh) == NULL)) {
            SSLerr(SSL_F_TLS_CONSTRUCT_SERVER_KEY_EXCHANGE, ERR_R_ECDH_LIB);
            goto err;
        }

        if (SSL_C_IS_EXPORT(s->s3->tmp.new_cipher) &&
            (EC_GROUP_get_degree(group) > 163)) {
            SSLerr(SSL_F_TLS_CONSTRUCT_SERVER_KEY_EXCHANGE,
                   SSL_R_ECGROUP_TOO_LARGE_FOR_CIPHER);
            goto err;
        }

        /*
         * XXX: For now, we only support ephemeral ECDH keys over named
         * (not generic) curves. For supported named curves, curve_id is
         * non-zero.
         */
        if ((curve_id =
             tls1_ec_nid2curve_id(EC_GROUP_get_curve_name(group)))
            == 0) {
            SSLerr(SSL_F_TLS_CONSTRUCT_SERVER_KEY_EXCHANGE,
                   SSL_R_UNSUPPORTED_ELLIPTIC_CURVE);
            goto err;
        }

        /*
         * Encode the public key. First check the size of encoding and
         * allocate memory accordingly.
         */
        encodedlen = EC_POINT_point2oct(group,
                                        EC_KEY_get0_public_key(ecdh),
                                        POINT_CONVERSION_UNCOMPRESSED,
                                        NULL, 0, NULL);

        encodedPoint = (unsigned char *)
            OPENSSL_malloc(encodedlen * sizeof(unsigned char));
        bn_ctx = BN_CTX_new();
        if ((encodedPoint == NULL) || (bn_ctx == NULL)) {
            SSLerr(SSL_F_TLS_CONSTRUCT_SERVER_KEY_EXCHANGE,
                   ERR_R_MALLOC_FAILURE);
            goto err;
        }

        encodedlen = EC_POINT_point2oct(group,
                                        EC_KEY_get0_public_key(ecdh),
                                        POINT_CONVERSION_UNCOMPRESSED,
                                        encodedPoint, encodedlen, bn_ctx);

        if (encodedlen == 0) {
            SSLerr(SSL_F_TLS_CONSTRUCT_SERVER_KEY_EXCHANGE, ERR_R_ECDH_LIB);
            goto err;
        }

        BN_CTX_free(bn_ctx);
        bn_ctx = NULL;

        /*
         * XXX: For now, we only support named (not generic) curves in
         * ECDH ephemeral key exchanges. In this situation, we need four
         * additional bytes to encode the entire ServerECDHParams
         * structure.
         */
        n += 4 + encodedlen;

        /*
         * We'll generate the serverKeyExchange message explicitly so we
         * can set these to NULLs
         */
        r[0] = NULL;
        r[1] = NULL;
        r[2] = NULL;
        r[3] = NULL;
    } else
#endif                          /* !OPENSSL_NO_EC */
#ifndef OPENSSL_NO_SRP
    if (type & SSL_kSRP) {
        if ((s->srp_ctx.N == NULL) ||
            (s->srp_ctx.g == NULL) ||
            (s->srp_ctx.s == NULL) || (s->srp_ctx.B == NULL)) {
            SSLerr(SSL_F_TLS_CONSTRUCT_SERVER_KEY_EXCHANGE,
                   SSL_R_MISSING_SRP_PARAM);
            goto err;
        }
        r[0] = s->srp_ctx.N;
        r[1] = s->srp_ctx.g;
        r[2] = s->srp_ctx.s;
        r[3] = s->srp_ctx.B;
    } else
#endif
    {
        al = SSL_AD_HANDSHAKE_FAILURE;
        SSLerr(SSL_F_TLS_CONSTRUCT_SERVER_KEY_EXCHANGE,
               SSL_R_UNKNOWN_KEY_EXCHANGE_TYPE);
        goto f_err;
    }
    for (i = 0; i < 4 && r[i] != NULL; i++) {
        nr[i] = BN_num_bytes(r[i]);
#ifndef OPENSSL_NO_SRP
        if ((i == 2) && (type & SSL_kSRP))
            n += 1 + nr[i];
        else
#endif
            n += 2 + nr[i];
    }

    if (!(s->s3->tmp.new_cipher->algorithm_auth & (SSL_aNULL|SSL_aSRP))
        && !(s->s3->tmp.new_cipher->algorithm_mkey & SSL_PSK)) {
        if ((pkey = ssl_get_sign_pkey(s, s->s3->tmp.new_cipher, &md))
            == NULL) {
            al = SSL_AD_DECODE_ERROR;
            goto f_err;
        }
        kn = EVP_PKEY_size(pkey);
    } else {
        pkey = NULL;
        kn = 0;
    }

    if (!BUF_MEM_grow_clean(buf, n + SSL_HM_HEADER_LENGTH(s) + kn)) {
        SSLerr(SSL_F_TLS_CONSTRUCT_SERVER_KEY_EXCHANGE, ERR_LIB_BUF);
        goto err;
    }
    d = p = ssl_handshake_start(s);

#ifndef OPENSSL_NO_PSK
    if (type & SSL_PSK) {
        /* copy PSK identity hint */
        if (s->cert->psk_identity_hint) {
            s2n(strlen(s->cert->psk_identity_hint), p);
            strncpy((char *)p, s->cert->psk_identity_hint,
                    strlen(s->cert->psk_identity_hint));
            p += strlen(s->cert->psk_identity_hint);
        } else {
            s2n(0, p);
        }
    }
#endif

    for (i = 0; i < 4 && r[i] != NULL; i++) {
#ifndef OPENSSL_NO_SRP
        if ((i == 2) && (type & SSL_kSRP)) {
            *p = nr[i];
            p++;
        } else
#endif
            s2n(nr[i], p);
        BN_bn2bin(r[i], p);
        p += nr[i];
    }

#ifndef OPENSSL_NO_EC
    if (type & (SSL_kECDHE | SSL_kECDHEPSK)) {
        /*
         * XXX: For now, we only support named (not generic) curves. In
         * this situation, the serverKeyExchange message has: [1 byte
         * CurveType], [2 byte CurveName] [1 byte length of encoded
         * point], followed by the actual encoded point itself
         */
        *p = NAMED_CURVE_TYPE;
        p += 1;
        *p = 0;
        p += 1;
        *p = curve_id;
        p += 1;
        *p = encodedlen;
        p += 1;
        memcpy(p, encodedPoint, encodedlen);
        OPENSSL_free(encodedPoint);
        encodedPoint = NULL;
        p += encodedlen;
    }
#endif

    /* not anonymous */
    if (pkey != NULL) {
        /*
         * n is the length of the params, they start at &(d[4]) and p
         * points to the space at the end.
         */
#ifndef OPENSSL_NO_RSA
        if (pkey->type == EVP_PKEY_RSA && !SSL_USE_SIGALGS(s)) {
            q = md_buf;
            j = 0;
            for (num = 2; num > 0; num--) {
                EVP_MD_CTX_set_flags(&md_ctx,
                                     EVP_MD_CTX_FLAG_NON_FIPS_ALLOW);
                EVP_DigestInit_ex(&md_ctx, (num == 2)
                                  ? s->ctx->md5 : s->ctx->sha1, NULL);
                EVP_DigestUpdate(&md_ctx, &(s->s3->client_random[0]),
                                 SSL3_RANDOM_SIZE);
                EVP_DigestUpdate(&md_ctx, &(s->s3->server_random[0]),
                                 SSL3_RANDOM_SIZE);
                EVP_DigestUpdate(&md_ctx, d, n);
                EVP_DigestFinal_ex(&md_ctx, q, (unsigned int *)&i);
                q += i;
                j += i;
            }
            if (RSA_sign(NID_md5_sha1, md_buf, j,
                         &(p[2]), &u, pkey->pkey.rsa) <= 0) {
                SSLerr(SSL_F_TLS_CONSTRUCT_SERVER_KEY_EXCHANGE, ERR_LIB_RSA);
                goto err;
            }
            s2n(u, p);
            n += u + 2;
        } else
#endif
        if (md) {
            /* send signature algorithm */
            if (SSL_USE_SIGALGS(s)) {
                if (!tls12_get_sigandhash(p, pkey, md)) {
                    /* Should never happen */
                    al = SSL_AD_INTERNAL_ERROR;
                    SSLerr(SSL_F_TLS_CONSTRUCT_SERVER_KEY_EXCHANGE,
                           ERR_R_INTERNAL_ERROR);
                    goto f_err;
                }
                p += 2;
            }
#ifdef SSL_DEBUG
            fprintf(stderr, "Using hash %s\n", EVP_MD_name(md));
#endif
            EVP_SignInit_ex(&md_ctx, md, NULL);
            EVP_SignUpdate(&md_ctx, &(s->s3->client_random[0]),
                           SSL3_RANDOM_SIZE);
            EVP_SignUpdate(&md_ctx, &(s->s3->server_random[0]),
                           SSL3_RANDOM_SIZE);
            EVP_SignUpdate(&md_ctx, d, n);
            if (!EVP_SignFinal(&md_ctx, &(p[2]),
                               (unsigned int *)&i, pkey)) {
                SSLerr(SSL_F_TLS_CONSTRUCT_SERVER_KEY_EXCHANGE, ERR_LIB_EVP);
                goto err;
            }
            s2n(i, p);
            n += i + 2;
            if (SSL_USE_SIGALGS(s))
                n += 2;
        } else {
            /* Is this error check actually needed? */
            al = SSL_AD_HANDSHAKE_FAILURE;
            SSLerr(SSL_F_TLS_CONSTRUCT_SERVER_KEY_EXCHANGE,
                   SSL_R_UNKNOWN_PKEY_TYPE);
            goto f_err;
        }
    }

    if (!ssl_set_handshake_header(s, SSL3_MT_SERVER_KEY_EXCHANGE, n)) {
        al = SSL_AD_HANDSHAKE_FAILURE;
        SSLerr(SSL_F_TLS_CONSTRUCT_SERVER_KEY_EXCHANGE, ERR_R_INTERNAL_ERROR);
        goto f_err;
    }

    EVP_MD_CTX_cleanup(&md_ctx);
    return 1;
 f_err:
    ssl3_send_alert(s, SSL3_AL_FATAL, al);
 err:
#ifndef OPENSSL_NO_EC
    OPENSSL_free(encodedPoint);
    BN_CTX_free(bn_ctx);
#endif
    EVP_MD_CTX_cleanup(&md_ctx);
    ossl_statem_set_error(s);
    return 0;
}

int tls_construct_certificate_request(SSL *s)
{
    unsigned char *p, *d;
    int i, j, nl, off, n;
    STACK_OF(X509_NAME) *sk = NULL;
    X509_NAME *name;
    BUF_MEM *buf;

    buf = s->init_buf;

    d = p = ssl_handshake_start(s);

    /* get the list of acceptable cert types */
    p++;
    n = ssl3_get_req_cert_type(s, p);
    d[0] = n;
    p += n;
    n++;

    if (SSL_USE_SIGALGS(s)) {
        const unsigned char *psigs;
        unsigned char *etmp = p;
        nl = tls12_get_psigalgs(s, &psigs);
        /* Skip over length for now */
        p += 2;
        nl = tls12_copy_sigalgs(s, p, psigs, nl);
        /* Now fill in length */
        s2n(nl, etmp);
        p += nl;
        n += nl + 2;
    }

    off = n;
    p += 2;
    n += 2;

    sk = SSL_get_client_CA_list(s);
    nl = 0;
    if (sk != NULL) {
        for (i = 0; i < sk_X509_NAME_num(sk); i++) {
            name = sk_X509_NAME_value(sk, i);
            j = i2d_X509_NAME(name, NULL);
            if (!BUF_MEM_grow_clean
                (buf, SSL_HM_HEADER_LENGTH(s) + n + j + 2)) {
                SSLerr(SSL_F_TLS_CONSTRUCT_CERTIFICATE_REQUEST,
                       ERR_R_BUF_LIB);
                goto err;
            }
            p = ssl_handshake_start(s) + n;
            s2n(j, p);
            i2d_X509_NAME(name, &p);
            n += 2 + j;
            nl += 2 + j;
        }
    }
    /* else no CA names */
    p = ssl_handshake_start(s) + off;
    s2n(nl, p);

    if (!ssl_set_handshake_header(s, SSL3_MT_CERTIFICATE_REQUEST, n)) {
        SSLerr(SSL_F_TLS_CONSTRUCT_CERTIFICATE_REQUEST, ERR_R_INTERNAL_ERROR);
        goto err;
    }

    s->s3->tmp.cert_request = 1;

    return 1;
 err:
    ossl_statem_set_error(s);
    return 0;
}

MSG_PROCESS_RETURN tls_process_client_key_exchange(SSL *s, PACKET *pkt)
{
    int al;
    unsigned int i;
    unsigned long alg_k;
#ifndef OPENSSL_NO_RSA
    RSA *rsa = NULL;
    EVP_PKEY *pkey = NULL;
#endif
#ifndef OPENSSL_NO_DH
    BIGNUM *pub = NULL;
    DH *dh_srvr, *dh_clnt = NULL;
#endif
#ifndef OPENSSL_NO_EC
    EC_KEY *srvr_ecdh = NULL;
    EVP_PKEY *clnt_pub_pkey = NULL;
    EC_POINT *clnt_ecpoint = NULL;
    BN_CTX *bn_ctx = NULL;
#endif
    PACKET enc_premaster;
    unsigned char *data, *rsa_decrypt = NULL;

    alg_k = s->s3->tmp.new_cipher->algorithm_mkey;

#ifndef OPENSSL_NO_PSK
    /* For PSK parse and retrieve identity, obtain PSK key */
    if (alg_k & SSL_PSK) {
        unsigned char psk[PSK_MAX_PSK_LEN];
        size_t psklen;
        PACKET psk_identity;

        if (!PACKET_get_length_prefixed_2(pkt, &psk_identity)) {
            al = SSL_AD_DECODE_ERROR;
            SSLerr(SSL_F_TLS_PROCESS_CLIENT_KEY_EXCHANGE, SSL_R_LENGTH_MISMATCH);
            goto f_err;
        }
        if (PACKET_remaining(&psk_identity) > PSK_MAX_IDENTITY_LEN) {
            al = SSL_AD_DECODE_ERROR;
            SSLerr(SSL_F_TLS_PROCESS_CLIENT_KEY_EXCHANGE,
                   SSL_R_DATA_LENGTH_TOO_LONG);
            goto f_err;
        }
        if (s->psk_server_callback == NULL) {
            al = SSL_AD_INTERNAL_ERROR;
            SSLerr(SSL_F_TLS_PROCESS_CLIENT_KEY_EXCHANGE,
                   SSL_R_PSK_NO_SERVER_CB);
            goto f_err;
        }

        if (!PACKET_strndup(&psk_identity, &s->session->psk_identity)) {
            SSLerr(SSL_F_TLS_PROCESS_CLIENT_KEY_EXCHANGE, ERR_R_INTERNAL_ERROR);
            al = SSL_AD_INTERNAL_ERROR;
            goto f_err;
        }

        psklen = s->psk_server_callback(s, s->session->psk_identity,
                                         psk, sizeof(psk));

        if (psklen > PSK_MAX_PSK_LEN) {
            al = SSL_AD_INTERNAL_ERROR;
            SSLerr(SSL_F_TLS_PROCESS_CLIENT_KEY_EXCHANGE, ERR_R_INTERNAL_ERROR);
            goto f_err;
        } else if (psklen == 0) {
            /*
             * PSK related to the given identity not found
             */
            SSLerr(SSL_F_TLS_PROCESS_CLIENT_KEY_EXCHANGE,
                   SSL_R_PSK_IDENTITY_NOT_FOUND);
            al = SSL_AD_UNKNOWN_PSK_IDENTITY;
            goto f_err;
        }

        OPENSSL_free(s->s3->tmp.psk);
        s->s3->tmp.psk = BUF_memdup(psk, psklen);
        OPENSSL_cleanse(psk, psklen);

        if (s->s3->tmp.psk == NULL) {
            al = SSL_AD_INTERNAL_ERROR;
            SSLerr(SSL_F_TLS_PROCESS_CLIENT_KEY_EXCHANGE, ERR_R_MALLOC_FAILURE);
            goto f_err;
        }

        s->s3->tmp.psklen = psklen;
    }
    if (alg_k & SSL_kPSK) {
        /* Identity extracted earlier: should be nothing left */
        if (PACKET_remaining(pkt) != 0) {
            al = SSL_AD_HANDSHAKE_FAILURE;
            SSLerr(SSL_F_TLS_PROCESS_CLIENT_KEY_EXCHANGE, SSL_R_LENGTH_MISMATCH);
            goto f_err;
        }
        /* PSK handled by ssl_generate_master_secret */
        if (!ssl_generate_master_secret(s, NULL, 0, 0)) {
            al = SSL_AD_INTERNAL_ERROR;
            SSLerr(SSL_F_TLS_PROCESS_CLIENT_KEY_EXCHANGE, ERR_R_INTERNAL_ERROR);
            goto f_err;
        }
    } else
#endif
#ifndef OPENSSL_NO_RSA
    if (alg_k & (SSL_kRSA | SSL_kRSAPSK)) {
        unsigned char rand_premaster_secret[SSL_MAX_MASTER_KEY_LENGTH];
        int decrypt_len;
        unsigned char decrypt_good, version_good;
        size_t j;

        /* FIX THIS UP EAY EAY EAY EAY */
        if (s->s3->tmp.use_rsa_tmp) {
            if ((s->cert != NULL) && (s->cert->rsa_tmp != NULL))
                rsa = s->cert->rsa_tmp;
            /*
             * Don't do a callback because rsa_tmp should be sent already
             */
            if (rsa == NULL) {
                al = SSL_AD_HANDSHAKE_FAILURE;
                SSLerr(SSL_F_TLS_PROCESS_CLIENT_KEY_EXCHANGE,
                       SSL_R_MISSING_TMP_RSA_PKEY);
                goto f_err;

            }
        } else {
            pkey = s->cert->pkeys[SSL_PKEY_RSA_ENC].privatekey;
            if ((pkey == NULL) ||
                (pkey->type != EVP_PKEY_RSA) || (pkey->pkey.rsa == NULL)) {
                al = SSL_AD_HANDSHAKE_FAILURE;
                SSLerr(SSL_F_TLS_PROCESS_CLIENT_KEY_EXCHANGE,
                       SSL_R_MISSING_RSA_CERTIFICATE);
                goto f_err;
            }
            rsa = pkey->pkey.rsa;
        }

        /* SSLv3 and pre-standard DTLS omit the length bytes. */
        if (s->version == SSL3_VERSION || s->version == DTLS1_BAD_VER) {
            enc_premaster = *pkt;
        } else {
            PACKET orig = *pkt;
            if (!PACKET_get_length_prefixed_2(pkt, &enc_premaster)
                || PACKET_remaining(pkt) != 0) {
                /* Try SSLv3 behaviour for TLS. */
                if (s->options & SSL_OP_TLS_D5_BUG) {
                    enc_premaster = orig;
                } else {
                    al = SSL_AD_DECODE_ERROR;
                    SSLerr(SSL_F_TLS_PROCESS_CLIENT_KEY_EXCHANGE,
                           SSL_R_LENGTH_MISMATCH);
                    goto f_err;
                }
            }
        }

        /*
         * We want to be sure that the plaintext buffer size makes it safe to
         * iterate over the entire size of a premaster secret
         * (SSL_MAX_MASTER_KEY_LENGTH). Reject overly short RSA keys because
         * their ciphertext cannot accommodate a premaster secret anyway.
         */
        if (RSA_size(rsa) < SSL_MAX_MASTER_KEY_LENGTH) {
            al = SSL_AD_INTERNAL_ERROR;
            SSLerr(SSL_F_TLS_PROCESS_CLIENT_KEY_EXCHANGE,
                   RSA_R_KEY_SIZE_TOO_SMALL);
            goto f_err;
        }

        rsa_decrypt = OPENSSL_malloc(RSA_size(rsa));
        if (rsa_decrypt == NULL) {
            al = SSL_AD_INTERNAL_ERROR;
            SSLerr(SSL_F_TLS_PROCESS_CLIENT_KEY_EXCHANGE, ERR_R_MALLOC_FAILURE);
            goto f_err;
        }

        /*
         * We must not leak whether a decryption failure occurs because of
         * Bleichenbacher's attack on PKCS #1 v1.5 RSA padding (see RFC 2246,
         * section 7.4.7.1). The code follows that advice of the TLS RFC and
         * generates a random premaster secret for the case that the decrypt
         * fails. See https://tools.ietf.org/html/rfc5246#section-7.4.7.1
         */

        if (RAND_bytes(rand_premaster_secret,
                       sizeof(rand_premaster_secret)) <= 0) {
            goto err;
        }

        decrypt_len = RSA_private_decrypt(PACKET_remaining(&enc_premaster),
                                          PACKET_data(&enc_premaster),
                                          rsa_decrypt, rsa, RSA_PKCS1_PADDING);
        ERR_clear_error();

        /*
         * decrypt_len should be SSL_MAX_MASTER_KEY_LENGTH. decrypt_good will
         * be 0xff if so and zero otherwise.
         */
        decrypt_good =
            constant_time_eq_int_8(decrypt_len, SSL_MAX_MASTER_KEY_LENGTH);

        /*
         * If the version in the decrypted pre-master secret is correct then
         * version_good will be 0xff, otherwise it'll be zero. The
         * Klima-Pokorny-Rosa extension of Bleichenbacher's attack
         * (http://eprint.iacr.org/2003/052/) exploits the version number
         * check as a "bad version oracle". Thus version checks are done in
         * constant time and are treated like any other decryption error.
         */
        version_good =
            constant_time_eq_8(rsa_decrypt[0],
                               (unsigned)(s->client_version >> 8));
        version_good &=
            constant_time_eq_8(rsa_decrypt[1],
                               (unsigned)(s->client_version & 0xff));

        /*
         * The premaster secret must contain the same version number as the
         * ClientHello to detect version rollback attacks (strangely, the
         * protocol does not offer such protection for DH ciphersuites).
         * However, buggy clients exist that send the negotiated protocol
         * version instead if the server does not support the requested
         * protocol version. If SSL_OP_TLS_ROLLBACK_BUG is set, tolerate such
         * clients.
         */
        if (s->options & SSL_OP_TLS_ROLLBACK_BUG) {
            unsigned char workaround_good;
            workaround_good =
                constant_time_eq_8(rsa_decrypt[0], (unsigned)(s->version >> 8));
            workaround_good &=
                constant_time_eq_8(rsa_decrypt[1],
                                   (unsigned)(s->version & 0xff));
            version_good |= workaround_good;
        }

        /*
         * Both decryption and version must be good for decrypt_good to
         * remain non-zero (0xff).
         */
        decrypt_good &= version_good;

        /*
         * Now copy rand_premaster_secret over from p using
         * decrypt_good_mask. If decryption failed, then p does not
         * contain valid plaintext, however, a check above guarantees
         * it is still sufficiently large to read from.
         */
        for (j = 0; j < sizeof(rand_premaster_secret); j++) {
            rsa_decrypt[j] =
                constant_time_select_8(decrypt_good, rsa_decrypt[j],
                                       rand_premaster_secret[j]);
        }

        if (!ssl_generate_master_secret(s, rsa_decrypt,
                                        sizeof(rand_premaster_secret), 0)) {
            al = SSL_AD_INTERNAL_ERROR;
            SSLerr(SSL_F_TLS_PROCESS_CLIENT_KEY_EXCHANGE, ERR_R_INTERNAL_ERROR);
            goto f_err;
        }
        OPENSSL_free(rsa_decrypt);
        rsa_decrypt = NULL;
    } else
#endif
#ifndef OPENSSL_NO_DH
    if (alg_k & (SSL_kDHE | SSL_kDHr | SSL_kDHd | SSL_kDHEPSK)) {
        int idx = -1;
        EVP_PKEY *skey = NULL;
        PACKET bookmark = *pkt;
        unsigned char shared[(OPENSSL_DH_MAX_MODULUS_BITS + 7) / 8];

        if (!PACKET_get_net_2(pkt, &i)) {
            if (alg_k & (SSL_kDHE | SSL_kDHEPSK)) {
                al = SSL_AD_HANDSHAKE_FAILURE;
                SSLerr(SSL_F_TLS_PROCESS_CLIENT_KEY_EXCHANGE,
                       SSL_R_DH_PUBLIC_VALUE_LENGTH_IS_WRONG);
                goto f_err;
            }
            i = 0;
        }
        if (PACKET_remaining(pkt) != i) {
            if (!(s->options & SSL_OP_SSLEAY_080_CLIENT_DH_BUG)) {
                SSLerr(SSL_F_TLS_PROCESS_CLIENT_KEY_EXCHANGE,
                       SSL_R_DH_PUBLIC_VALUE_LENGTH_IS_WRONG);
                goto err;
            } else {
                *pkt = bookmark;
                i = PACKET_remaining(pkt);
            }
        }
        if (alg_k & SSL_kDHr)
            idx = SSL_PKEY_DH_RSA;
        else if (alg_k & SSL_kDHd)
            idx = SSL_PKEY_DH_DSA;
        if (idx >= 0) {
            skey = s->cert->pkeys[idx].privatekey;
            if ((skey == NULL) ||
                (skey->type != EVP_PKEY_DH) || (skey->pkey.dh == NULL)) {
                al = SSL_AD_HANDSHAKE_FAILURE;
                SSLerr(SSL_F_TLS_PROCESS_CLIENT_KEY_EXCHANGE,
                       SSL_R_MISSING_RSA_CERTIFICATE);
                goto f_err;
            }
            dh_srvr = skey->pkey.dh;
        } else if (s->s3->tmp.dh == NULL) {
            al = SSL_AD_HANDSHAKE_FAILURE;
            SSLerr(SSL_F_TLS_PROCESS_CLIENT_KEY_EXCHANGE,
                   SSL_R_MISSING_TMP_DH_KEY);
            goto f_err;
        } else
            dh_srvr = s->s3->tmp.dh;

        if (PACKET_remaining(pkt) == 0L) {
            /* Get pubkey from cert */
            EVP_PKEY *clkey = X509_get_pubkey(s->session->peer);
            if (clkey) {
                if (EVP_PKEY_cmp_parameters(clkey, skey) == 1)
                    dh_clnt = EVP_PKEY_get1_DH(clkey);
            }
            if (dh_clnt == NULL) {
                al = SSL_AD_HANDSHAKE_FAILURE;
                SSLerr(SSL_F_TLS_PROCESS_CLIENT_KEY_EXCHANGE,
                       SSL_R_MISSING_TMP_DH_KEY);
                goto f_err;
            }
            EVP_PKEY_free(clkey);
            pub = dh_clnt->pub_key;
        } else {
            if (!PACKET_get_bytes(pkt, &data, i)) {
                /* We already checked we have enough data */
                al = SSL_AD_INTERNAL_ERROR;
                SSLerr(SSL_F_TLS_PROCESS_CLIENT_KEY_EXCHANGE,
                       ERR_R_INTERNAL_ERROR);
                goto f_err;
            }
            pub = BN_bin2bn(data, i, NULL);
        }
        if (pub == NULL) {
            SSLerr(SSL_F_TLS_PROCESS_CLIENT_KEY_EXCHANGE, SSL_R_BN_LIB);
            goto err;
        }

        i = DH_compute_key(shared, pub, dh_srvr);

        if (i <= 0) {
            SSLerr(SSL_F_TLS_PROCESS_CLIENT_KEY_EXCHANGE, ERR_R_DH_LIB);
            BN_clear_free(pub);
            goto err;
        }

        DH_free(s->s3->tmp.dh);
        s->s3->tmp.dh = NULL;
        if (dh_clnt)
            DH_free(dh_clnt);
        else
            BN_clear_free(pub);
        pub = NULL;
        if (!ssl_generate_master_secret(s, shared, i, 0)) {
            al = SSL_AD_INTERNAL_ERROR;
            SSLerr(SSL_F_TLS_PROCESS_CLIENT_KEY_EXCHANGE, ERR_R_INTERNAL_ERROR);
            goto f_err;
        }
        if (dh_clnt) {
            s->statem.no_cert_verify = 1;
            return MSG_PROCESS_CONTINUE_PROCESSING;
        }
    } else
#endif

#ifndef OPENSSL_NO_EC
    if (alg_k & (SSL_kECDHE | SSL_kECDHr | SSL_kECDHe | SSL_kECDHEPSK)) {
        int field_size = 0;
        const EC_KEY *tkey;
        const EC_GROUP *group;
        const BIGNUM *priv_key;
        unsigned char *shared;

        /* initialize structures for server's ECDH key pair */
        if ((srvr_ecdh = EC_KEY_new()) == NULL) {
            SSLerr(SSL_F_TLS_PROCESS_CLIENT_KEY_EXCHANGE, ERR_R_MALLOC_FAILURE);
            goto err;
        }

        /* Let's get server private key and group information */
        if (alg_k & (SSL_kECDHr | SSL_kECDHe)) {
            /* use the certificate */
            tkey = s->cert->pkeys[SSL_PKEY_ECC].privatekey->pkey.ec;
        } else {
            /*
             * use the ephermeral values we saved when generating the
             * ServerKeyExchange msg.
             */
            tkey = s->s3->tmp.ecdh;
        }

        group = EC_KEY_get0_group(tkey);
        priv_key = EC_KEY_get0_private_key(tkey);

        if (!EC_KEY_set_group(srvr_ecdh, group) ||
            !EC_KEY_set_private_key(srvr_ecdh, priv_key)) {
            SSLerr(SSL_F_TLS_PROCESS_CLIENT_KEY_EXCHANGE, ERR_R_EC_LIB);
            goto err;
        }

        /* Let's get client's public key */
        if ((clnt_ecpoint = EC_POINT_new(group)) == NULL) {
            SSLerr(SSL_F_TLS_PROCESS_CLIENT_KEY_EXCHANGE, ERR_R_MALLOC_FAILURE);
            goto err;
        }

        if (PACKET_remaining(pkt) == 0L) {
            /* Client Publickey was in Client Certificate */

            if (alg_k & (SSL_kECDHE | SSL_kECDHEPSK)) {
                al = SSL_AD_HANDSHAKE_FAILURE;
                SSLerr(SSL_F_TLS_PROCESS_CLIENT_KEY_EXCHANGE,
                       SSL_R_MISSING_TMP_ECDH_KEY);
                goto f_err;
            }
            if (((clnt_pub_pkey = X509_get_pubkey(s->session->peer))
                 == NULL) || (clnt_pub_pkey->type != EVP_PKEY_EC)) {
                /*
                 * XXX: For now, we do not support client authentication
                 * using ECDH certificates so this branch (n == 0L) of the
                 * code is never executed. When that support is added, we
                 * ought to ensure the key received in the certificate is
                 * authorized for key agreement. ECDH_compute_key implicitly
                 * checks that the two ECDH shares are for the same group.
                 */
                al = SSL_AD_HANDSHAKE_FAILURE;
                SSLerr(SSL_F_TLS_PROCESS_CLIENT_KEY_EXCHANGE,
                       SSL_R_UNABLE_TO_DECODE_ECDH_CERTS);
                goto f_err;
            }

            if (EC_POINT_copy(clnt_ecpoint,
                              EC_KEY_get0_public_key(clnt_pub_pkey->
                                                     pkey.ec)) == 0) {
                SSLerr(SSL_F_TLS_PROCESS_CLIENT_KEY_EXCHANGE, ERR_R_EC_LIB);
                goto err;
            }
            s->statem.no_cert_verify = 1;
        } else {
            /*
             * Get client's public key from encoded point in the
             * ClientKeyExchange message.
             */
            if ((bn_ctx = BN_CTX_new()) == NULL) {
                SSLerr(SSL_F_TLS_PROCESS_CLIENT_KEY_EXCHANGE,
                       ERR_R_MALLOC_FAILURE);
                goto err;
            }

            /* Get encoded point length */
            if (!PACKET_get_1(pkt, &i)) {
                al = SSL_AD_DECODE_ERROR;
                SSLerr(SSL_F_TLS_PROCESS_CLIENT_KEY_EXCHANGE,
                       SSL_R_LENGTH_MISMATCH);
                goto f_err;
            }
            if (!PACKET_get_bytes(pkt, &data, i)
                    || PACKET_remaining(pkt) != 0) {
                SSLerr(SSL_F_TLS_PROCESS_CLIENT_KEY_EXCHANGE, ERR_R_EC_LIB);
                goto err;
            }
            if (EC_POINT_oct2point(group, clnt_ecpoint, data, i, bn_ctx) == 0) {
                SSLerr(SSL_F_TLS_PROCESS_CLIENT_KEY_EXCHANGE, ERR_R_EC_LIB);
                goto err;
            }
        }

        /* Compute the shared pre-master secret */
        field_size = EC_GROUP_get_degree(group);
        if (field_size <= 0) {
            SSLerr(SSL_F_TLS_PROCESS_CLIENT_KEY_EXCHANGE, ERR_R_ECDH_LIB);
            goto err;
        }
        shared = OPENSSL_malloc((field_size + 7) / 8);
        if (shared == NULL) {
            SSLerr(SSL_F_TLS_PROCESS_CLIENT_KEY_EXCHANGE, ERR_R_MALLOC_FAILURE);
            goto err;
        }
        i = ECDH_compute_key(shared, (field_size + 7) / 8, clnt_ecpoint,
                             srvr_ecdh, NULL);
        if (i <= 0) {
            SSLerr(SSL_F_TLS_PROCESS_CLIENT_KEY_EXCHANGE, ERR_R_ECDH_LIB);
            OPENSSL_free(shared);
            goto err;
        }

        EVP_PKEY_free(clnt_pub_pkey);
        EC_POINT_free(clnt_ecpoint);
        EC_KEY_free(srvr_ecdh);
        BN_CTX_free(bn_ctx);
        EC_KEY_free(s->s3->tmp.ecdh);
        s->s3->tmp.ecdh = NULL;

        if (!ssl_generate_master_secret(s, shared, i, 1)) {
            al = SSL_AD_INTERNAL_ERROR;
            SSLerr(SSL_F_TLS_PROCESS_CLIENT_KEY_EXCHANGE, ERR_R_INTERNAL_ERROR);
            goto f_err;
        }
        return MSG_PROCESS_CONTINUE_PROCESSING;
    } else
#endif
#ifndef OPENSSL_NO_SRP
    if (alg_k & SSL_kSRP) {
        if (!PACKET_get_net_2(pkt, &i)
                || !PACKET_get_bytes(pkt, &data, i)) {
            al = SSL_AD_DECODE_ERROR;
            SSLerr(SSL_F_TLS_PROCESS_CLIENT_KEY_EXCHANGE, SSL_R_BAD_SRP_A_LENGTH);
            goto f_err;
        }
        if ((s->srp_ctx.A = BN_bin2bn(data, i, NULL)) == NULL) {
            SSLerr(SSL_F_TLS_PROCESS_CLIENT_KEY_EXCHANGE, ERR_R_BN_LIB);
            goto err;
        }
        if (BN_ucmp(s->srp_ctx.A, s->srp_ctx.N) >= 0
            || BN_is_zero(s->srp_ctx.A)) {
            al = SSL_AD_ILLEGAL_PARAMETER;
            SSLerr(SSL_F_TLS_PROCESS_CLIENT_KEY_EXCHANGE,
                   SSL_R_BAD_SRP_PARAMETERS);
            goto f_err;
        }
        OPENSSL_free(s->session->srp_username);
        s->session->srp_username = BUF_strdup(s->srp_ctx.login);
        if (s->session->srp_username == NULL) {
            SSLerr(SSL_F_TLS_PROCESS_CLIENT_KEY_EXCHANGE, ERR_R_MALLOC_FAILURE);
            goto err;
        }

        if (!srp_generate_server_master_secret(s)) {
            SSLerr(SSL_F_TLS_PROCESS_CLIENT_KEY_EXCHANGE, ERR_R_INTERNAL_ERROR);
            goto err;
        }
    } else
#endif                          /* OPENSSL_NO_SRP */
    if (alg_k & SSL_kGOST) {
        EVP_PKEY_CTX *pkey_ctx;
        EVP_PKEY *client_pub_pkey = NULL, *pk = NULL;
        unsigned char premaster_secret[32], *start;
        size_t outlen = 32, inlen;
        unsigned long alg_a;
        int Ttag, Tclass;
        long Tlen;
        long sess_key_len;

        /* Get our certificate private key */
        alg_a = s->s3->tmp.new_cipher->algorithm_auth;
        if (alg_a & SSL_aGOST12) {
            /*
             * New GOST ciphersuites have SSL_aGOST01 bit too
             */
            pk = s->cert->pkeys[SSL_PKEY_GOST12_512].privatekey;
            if (pk == NULL) {
                pk = s->cert->pkeys[SSL_PKEY_GOST12_256].privatekey;
            }
            if (pk == NULL) {
                pk = s->cert->pkeys[SSL_PKEY_GOST01].privatekey;
            }
        } else if (alg_a & SSL_aGOST01) {
            pk = s->cert->pkeys[SSL_PKEY_GOST01].privatekey;
        }

        pkey_ctx = EVP_PKEY_CTX_new(pk, NULL);
        if (pkey_ctx == NULL) {
            al = SSL_AD_INTERNAL_ERROR;
            SSLerr(SSL_F_TLS_PROCESS_CLIENT_KEY_EXCHANGE, ERR_R_MALLOC_FAILURE);
            goto f_err;
        }
        EVP_PKEY_decrypt_init(pkey_ctx);
        /*
         * If client certificate is present and is of the same type, maybe
         * use it for key exchange.  Don't mind errors from
         * EVP_PKEY_derive_set_peer, because it is completely valid to use a
         * client certificate for authorization only.
         */
        client_pub_pkey = X509_get_pubkey(s->session->peer);
        if (client_pub_pkey) {
            if (EVP_PKEY_derive_set_peer(pkey_ctx, client_pub_pkey) <= 0)
                ERR_clear_error();
        }
        /* Decrypt session key */
        sess_key_len = PACKET_remaining(pkt);
        if (!PACKET_get_bytes(pkt, &data, sess_key_len)) {
            al = SSL_AD_INTERNAL_ERROR;
            SSLerr(SSL_F_TLS_PROCESS_CLIENT_KEY_EXCHANGE, ERR_R_INTERNAL_ERROR);
            goto f_err;
        }
        if (ASN1_get_object ((const unsigned char **)&data, &Tlen, &Ttag,
                             &Tclass, sess_key_len) != V_ASN1_CONSTRUCTED
            || Ttag != V_ASN1_SEQUENCE
            || Tclass != V_ASN1_UNIVERSAL) {
            SSLerr(SSL_F_TLS_PROCESS_CLIENT_KEY_EXCHANGE,
                   SSL_R_DECRYPTION_FAILED);
            goto gerr;
        }
        start = data;
        inlen = Tlen;
        if (EVP_PKEY_decrypt
            (pkey_ctx, premaster_secret, &outlen, start, inlen) <= 0) {
            SSLerr(SSL_F_TLS_PROCESS_CLIENT_KEY_EXCHANGE,
                   SSL_R_DECRYPTION_FAILED);
            goto gerr;
        }
        /* Generate master secret */
        if (!ssl_generate_master_secret(s, premaster_secret,
                                        sizeof(premaster_secret), 0)) {
            al = SSL_AD_INTERNAL_ERROR;
            SSLerr(SSL_F_TLS_PROCESS_CLIENT_KEY_EXCHANGE, ERR_R_INTERNAL_ERROR);
            goto f_err;
        }
        /* Check if pubkey from client certificate was used */
        if (EVP_PKEY_CTX_ctrl
            (pkey_ctx, -1, -1, EVP_PKEY_CTRL_PEER_KEY, 2, NULL) > 0)
            s->statem.no_cert_verify = 1;

        EVP_PKEY_free(client_pub_pkey);
        EVP_PKEY_CTX_free(pkey_ctx);
        return MSG_PROCESS_CONTINUE_PROCESSING;
 gerr:
        EVP_PKEY_free(client_pub_pkey);
        EVP_PKEY_CTX_free(pkey_ctx);
        goto err;
    } else {
        al = SSL_AD_HANDSHAKE_FAILURE;
        SSLerr(SSL_F_TLS_PROCESS_CLIENT_KEY_EXCHANGE, SSL_R_UNKNOWN_CIPHER_TYPE);
        goto f_err;
    }

    return MSG_PROCESS_CONTINUE_PROCESSING;
 f_err:
    ssl3_send_alert(s, SSL3_AL_FATAL, al);
#if !defined(OPENSSL_NO_DH) || !defined(OPENSSL_NO_RSA) || !defined(OPENSSL_NO_EC) || defined(OPENSSL_NO_SRP)
 err:
#endif
#ifndef OPENSSL_NO_EC
    EVP_PKEY_free(clnt_pub_pkey);
    EC_POINT_free(clnt_ecpoint);
    EC_KEY_free(srvr_ecdh);
    BN_CTX_free(bn_ctx);
    OPENSSL_free(rsa_decrypt);
#endif
#ifndef OPENSSL_NO_PSK
    OPENSSL_clear_free(s->s3->tmp.psk, s->s3->tmp.psklen);
    s->s3->tmp.psk = NULL;
#endif
    ossl_statem_set_error(s);
    return MSG_PROCESS_ERROR;
}

WORK_STATE tls_post_process_client_key_exchange(SSL *s, WORK_STATE wst)
{
#ifndef OPENSSL_NO_SCTP
    if (wst == WORK_MORE_A) {
        if (SSL_IS_DTLS(s)) {
            unsigned char sctpauthkey[64];
            char labelbuffer[sizeof(DTLS1_SCTP_AUTH_LABEL)];
            /*
             * Add new shared key for SCTP-Auth, will be ignored if no SCTP
             * used.
             */
            memcpy(labelbuffer, DTLS1_SCTP_AUTH_LABEL,
                   sizeof(DTLS1_SCTP_AUTH_LABEL));

            if (SSL_export_keying_material(s, sctpauthkey,
                                       sizeof(sctpauthkey), labelbuffer,
                                       sizeof(labelbuffer), NULL, 0, 0) <= 0) {
                ossl_statem_set_error(s);
                return WORK_ERROR;;
            }

            BIO_ctrl(SSL_get_wbio(s), BIO_CTRL_DGRAM_SCTP_ADD_AUTH_KEY,
                     sizeof(sctpauthkey), sctpauthkey);
        }
        wst = WORK_MORE_B;
    }

    if ((wst == WORK_MORE_B)
            /* Is this SCTP? */
            && BIO_dgram_is_sctp(SSL_get_wbio(s))
            /* Are we renegotiating? */
            && s->renegotiate
            /* Are we going to skip the CertificateVerify? */
            && (s->session->peer == NULL || s->statem.no_cert_verify)
            && BIO_dgram_sctp_msg_waiting(SSL_get_rbio(s))) {
        s->s3->in_read_app_data = 2;
        s->rwstate = SSL_READING;
        BIO_clear_retry_flags(SSL_get_rbio(s));
        BIO_set_retry_read(SSL_get_rbio(s));
        ossl_statem_set_sctp_read_sock(s, 1);
        return WORK_MORE_B;
    } else {
        ossl_statem_set_sctp_read_sock(s, 0);
    }
#endif

    if (s->statem.no_cert_verify) {
        /* No certificate verify so we no longer need the handshake_buffer */
        BIO_free(s->s3->handshake_buffer);
        s->s3->handshake_buffer = NULL;
        return WORK_FINISHED_CONTINUE;
    } else if (SSL_USE_SIGALGS(s) || (s->s3->tmp.new_cipher->algorithm_auth
                        & (SSL_aGOST12|SSL_aGOST01) )) {
        if (!s->session->peer) {
            /* No peer certificate so we no longer need the handshake_buffer */
            BIO_free(s->s3->handshake_buffer);
            return WORK_FINISHED_CONTINUE;
        }
        if (!s->s3->handshake_buffer) {
            SSLerr(SSL_F_TLS_POST_PROCESS_CLIENT_KEY_EXCHANGE,
                   ERR_R_INTERNAL_ERROR);
            ossl_statem_set_error(s);
            return WORK_ERROR;
        }
        /*
         * For sigalgs freeze the handshake buffer. If we support
         * extms we've done this already so this is a no-op
         */
        if (!ssl3_digest_cached_records(s, 1)) {
            ossl_statem_set_error(s);
            return WORK_ERROR;
        }
    } else {
        int offset = 0;
        int dgst_num;

        /*
         * We need to get hashes here so if there is a client cert,
         * it can be verified FIXME - digest processing for
         * CertificateVerify should be generalized. But it is next
         * step
         */
        if (!ssl3_digest_cached_records(s, 0)) {
            ossl_statem_set_error(s);
            return WORK_ERROR;
        }
        for (dgst_num = 0; dgst_num < SSL_MAX_DIGEST; dgst_num++) {
            if (s->s3->handshake_dgst[dgst_num]) {
                int dgst_size;

                s->method->ssl3_enc->cert_verify_mac(s,
                                                     EVP_MD_CTX_type
                                                     (s->
                                                      s3->handshake_dgst
                                                      [dgst_num]),
                                                     &(s->s3->
                                                       tmp.cert_verify_md
                                                       [offset]));
                dgst_size =
                    EVP_MD_CTX_size(s->s3->handshake_dgst[dgst_num]);
                if (dgst_size < 0) {
                    ossl_statem_set_error(s);
                return WORK_ERROR;
                }
                offset += dgst_size;
            }
        }
    }

    return WORK_FINISHED_CONTINUE;
}

MSG_PROCESS_RETURN tls_process_cert_verify(SSL *s, PACKET *pkt)
{
    EVP_PKEY *pkey = NULL;
    unsigned char *sig, *data;
    int al, ret = MSG_PROCESS_ERROR;
    int type = 0, i, j;
    unsigned int len;
    X509 *peer;
    const EVP_MD *md = NULL;
    EVP_MD_CTX mctx;
    EVP_MD_CTX_init(&mctx);

    peer = s->session->peer;
    pkey = X509_get_pubkey(peer);
    type = X509_certificate_type(peer, pkey);

    if (!(type & EVP_PKT_SIGN)) {
        SSLerr(SSL_F_TLS_PROCESS_CERT_VERIFY,
               SSL_R_SIGNATURE_FOR_NON_SIGNING_CERTIFICATE);
        al = SSL_AD_ILLEGAL_PARAMETER;
        goto f_err;
    }

    /* Check for broken implementations of GOST ciphersuites */
    /*
     * If key is GOST and n is exactly 64, it is bare signature without
     * length field (CryptoPro implementations at least till CSP 4.0)
     */
    if (PACKET_remaining(pkt) == 64 && pkey->type == NID_id_GostR3410_2001) {
        len = 64;
    } else {
        if (SSL_USE_SIGALGS(s)) {
            int rv;

            if (!PACKET_get_bytes(pkt, &sig, 2)) {
                al = SSL_AD_DECODE_ERROR;
                goto f_err;
            }
            rv = tls12_check_peer_sigalg(&md, s, sig, pkey);
            if (rv == -1) {
                al = SSL_AD_INTERNAL_ERROR;
                goto f_err;
            } else if (rv == 0) {
                al = SSL_AD_DECODE_ERROR;
                goto f_err;
            }
#ifdef SSL_DEBUG
            fprintf(stderr, "USING TLSv1.2 HASH %s\n", EVP_MD_name(md));
#endif
        }
        if (!PACKET_get_net_2(pkt, &len)) {
            SSLerr(SSL_F_TLS_PROCESS_CERT_VERIFY, SSL_R_LENGTH_MISMATCH);
            al = SSL_AD_DECODE_ERROR;
            goto f_err;
        }
    }
    j = EVP_PKEY_size(pkey);
    if (((int)len > j) || ((int)PACKET_remaining(pkt) > j)
            || (PACKET_remaining(pkt) == 0)) {
        SSLerr(SSL_F_TLS_PROCESS_CERT_VERIFY, SSL_R_WRONG_SIGNATURE_SIZE);
        al = SSL_AD_DECODE_ERROR;
        goto f_err;
    }
    if (!PACKET_get_bytes(pkt, &data, len)) {
        SSLerr(SSL_F_TLS_PROCESS_CERT_VERIFY, SSL_R_LENGTH_MISMATCH);
        al = SSL_AD_DECODE_ERROR;
        goto f_err;
    }

    if (SSL_USE_SIGALGS(s)
            || pkey->type == NID_id_GostR3410_2001
            || pkey->type == NID_id_GostR3410_2012_256
            || pkey->type == NID_id_GostR3410_2012_512) {
        long hdatalen = 0;
        void *hdata;
        hdatalen = BIO_get_mem_data(s->s3->handshake_buffer, &hdata);
        if (hdatalen <= 0) {
            SSLerr(SSL_F_TLS_PROCESS_CERT_VERIFY, ERR_R_INTERNAL_ERROR);
            al = SSL_AD_INTERNAL_ERROR;
            goto f_err;
        }
#ifdef SSL_DEBUG
        fprintf(stderr, "Using TLS 1.2 with client verify alg %s\n",
                EVP_MD_name(md));
#endif
        if (!SSL_USE_SIGALGS(s)) {
            int dgst_nid;
            if (EVP_PKEY_get_default_digest_nid(pkey, &dgst_nid) <= 0
                || (md = EVP_get_digestbynid(dgst_nid)) == NULL) {
                SSLerr(SSL_F_SSL3_GET_CERT_VERIFY, ERR_R_INTERNAL_ERROR);
                al = SSL_AD_INTERNAL_ERROR;
                goto f_err;
            }
        }
        if (!EVP_VerifyInit_ex(&mctx, md, NULL)
            || !EVP_VerifyUpdate(&mctx, hdata, hdatalen)) {
            SSLerr(SSL_F_TLS_PROCESS_CERT_VERIFY, ERR_R_EVP_LIB);
            al = SSL_AD_INTERNAL_ERROR;
            goto f_err;
        }

        if (pkey->type == NID_id_GostR3410_2001
                || pkey->type == NID_id_GostR3410_2012_256
                || pkey->type == NID_id_GostR3410_2012_512) {
            unsigned int j1, j2;
            for (j1 = len - 1, j2 = 0; j2 < len/2; j2++, j1--) {
                char c = data[j2];
                data[j2] = data[j1];
                data[j1] = c;
            }
        }

        if (EVP_VerifyFinal(&mctx, data, len, pkey) <= 0) {
            al = SSL_AD_DECRYPT_ERROR;
            SSLerr(SSL_F_TLS_PROCESS_CERT_VERIFY, SSL_R_BAD_SIGNATURE);
            goto f_err;
        }
    } else
#ifndef OPENSSL_NO_RSA
    if (pkey->type == EVP_PKEY_RSA) {
        i = RSA_verify(NID_md5_sha1, s->s3->tmp.cert_verify_md,
                       MD5_DIGEST_LENGTH + SHA_DIGEST_LENGTH, data, len,
                       pkey->pkey.rsa);
        if (i < 0) {
            al = SSL_AD_DECRYPT_ERROR;
            SSLerr(SSL_F_TLS_PROCESS_CERT_VERIFY, SSL_R_BAD_RSA_DECRYPT);
            goto f_err;
        }
        if (i == 0) {
            al = SSL_AD_DECRYPT_ERROR;
            SSLerr(SSL_F_TLS_PROCESS_CERT_VERIFY, SSL_R_BAD_RSA_SIGNATURE);
            goto f_err;
        }
    } else
#endif
#ifndef OPENSSL_NO_DSA
    if (pkey->type == EVP_PKEY_DSA) {
        j = DSA_verify(pkey->save_type,
                       &(s->s3->tmp.cert_verify_md[MD5_DIGEST_LENGTH]),
                       SHA_DIGEST_LENGTH, data, len, pkey->pkey.dsa);
        if (j <= 0) {
            /* bad signature */
            al = SSL_AD_DECRYPT_ERROR;
            SSLerr(SSL_F_TLS_PROCESS_CERT_VERIFY, SSL_R_BAD_DSA_SIGNATURE);
            goto f_err;
        }
    } else
#endif
#ifndef OPENSSL_NO_EC
    if (pkey->type == EVP_PKEY_EC) {
        j = ECDSA_verify(pkey->save_type,
                         &(s->s3->tmp.cert_verify_md[MD5_DIGEST_LENGTH]),
                         SHA_DIGEST_LENGTH, data, len, pkey->pkey.ec);
        if (j <= 0) {
            /* bad signature */
            al = SSL_AD_DECRYPT_ERROR;
            SSLerr(SSL_F_TLS_PROCESS_CERT_VERIFY, SSL_R_BAD_ECDSA_SIGNATURE);
            goto f_err;
        }
    } else
#endif
<<<<<<< HEAD
    {
=======
    if (pkey->type == NID_id_GostR3410_2001) {
        unsigned char signature[64];
        int idx;
        EVP_PKEY_CTX *pctx = EVP_PKEY_CTX_new(pkey, NULL);
        if (pctx == NULL) {
            al = SSL_AD_INTERNAL_ERROR;
            SSLerr(SSL_F_TLS_PROCESS_CERT_VERIFY, ERR_R_MALLOC_FAILURE);
            goto f_err;
        }
        EVP_PKEY_verify_init(pctx);
        if (len != 64) {
            fprintf(stderr, "GOST signature length is %d", len);
        }
        for (idx = 0; idx < 64; idx++) {
            signature[63 - idx] = data[idx];
        }
        j = EVP_PKEY_verify(pctx, signature, 64, s->s3->tmp.cert_verify_md,
                            32);
        EVP_PKEY_CTX_free(pctx);
        if (j <= 0) {
            al = SSL_AD_DECRYPT_ERROR;
            SSLerr(SSL_F_TLS_PROCESS_CERT_VERIFY, SSL_R_BAD_ECDSA_SIGNATURE);
            goto f_err;
        }
    } else {
>>>>>>> 6329b609
        SSLerr(SSL_F_TLS_PROCESS_CERT_VERIFY, ERR_R_INTERNAL_ERROR);
        al = SSL_AD_UNSUPPORTED_CERTIFICATE;
        goto f_err;
    }

    ret = MSG_PROCESS_CONTINUE_PROCESSING;
    if (0) {
 f_err:
        ssl3_send_alert(s, SSL3_AL_FATAL, al);
        ossl_statem_set_error(s);
    }
    BIO_free(s->s3->handshake_buffer);
    s->s3->handshake_buffer = NULL;
    EVP_MD_CTX_cleanup(&mctx);
    EVP_PKEY_free(pkey);
    return ret;
}

MSG_PROCESS_RETURN tls_process_client_certificate(SSL *s, PACKET *pkt)
{
    int i, al = SSL_AD_INTERNAL_ERROR, ret = MSG_PROCESS_ERROR;
    X509 *x = NULL;
    unsigned long l, llen;
    const unsigned char *certstart;
    unsigned char *certbytes;
    STACK_OF(X509) *sk = NULL;
    PACKET spkt;

    if ((sk = sk_X509_new_null()) == NULL) {
        SSLerr(SSL_F_TLS_PROCESS_CLIENT_CERTIFICATE, ERR_R_MALLOC_FAILURE);
        goto f_err;
    }

    if (!PACKET_get_net_3(pkt, &llen)
            || !PACKET_get_sub_packet(pkt, &spkt, llen)
            || PACKET_remaining(pkt) != 0) {
        al = SSL_AD_DECODE_ERROR;
        SSLerr(SSL_F_TLS_PROCESS_CLIENT_CERTIFICATE, SSL_R_LENGTH_MISMATCH);
        goto f_err;
    }

    while (PACKET_remaining(&spkt) > 0) {
        if (!PACKET_get_net_3(&spkt, &l)
                || !PACKET_get_bytes(&spkt, &certbytes, l)) {
            al = SSL_AD_DECODE_ERROR;
            SSLerr(SSL_F_TLS_PROCESS_CLIENT_CERTIFICATE,
                   SSL_R_CERT_LENGTH_MISMATCH);
            goto f_err;
        }

        certstart = certbytes;
        x = d2i_X509(NULL, (const unsigned char **)&certbytes, l);
        if (x == NULL) {
            SSLerr(SSL_F_TLS_PROCESS_CLIENT_CERTIFICATE, ERR_R_ASN1_LIB);
            goto f_err;
        }
        if (certbytes != (certstart + l)) {
            al = SSL_AD_DECODE_ERROR;
            SSLerr(SSL_F_TLS_PROCESS_CLIENT_CERTIFICATE,
                   SSL_R_CERT_LENGTH_MISMATCH);
            goto f_err;
        }
        if (!sk_X509_push(sk, x)) {
            SSLerr(SSL_F_TLS_PROCESS_CLIENT_CERTIFICATE, ERR_R_MALLOC_FAILURE);
            goto f_err;
        }
        x = NULL;
    }

    if (sk_X509_num(sk) <= 0) {
        /* TLS does not mind 0 certs returned */
        if (s->version == SSL3_VERSION) {
            al = SSL_AD_HANDSHAKE_FAILURE;
            SSLerr(SSL_F_TLS_PROCESS_CLIENT_CERTIFICATE,
                   SSL_R_NO_CERTIFICATES_RETURNED);
            goto f_err;
        }
        /* Fail for TLS only if we required a certificate */
        else if ((s->verify_mode & SSL_VERIFY_PEER) &&
                 (s->verify_mode & SSL_VERIFY_FAIL_IF_NO_PEER_CERT)) {
            SSLerr(SSL_F_TLS_PROCESS_CLIENT_CERTIFICATE,
                   SSL_R_PEER_DID_NOT_RETURN_A_CERTIFICATE);
            al = SSL_AD_HANDSHAKE_FAILURE;
            goto f_err;
        }
        /* No client certificate so digest cached records */
        if (s->s3->handshake_buffer && !ssl3_digest_cached_records(s, 0)) {
            goto f_err;
        }
    } else {
        EVP_PKEY *pkey;
        i = ssl_verify_cert_chain(s, sk);
        if (i <= 0) {
            al = ssl_verify_alarm_type(s->verify_result);
            SSLerr(SSL_F_TLS_PROCESS_CLIENT_CERTIFICATE,
                   SSL_R_CERTIFICATE_VERIFY_FAILED);
            goto f_err;
        }
        if (i > 1) {
            SSLerr(SSL_F_TLS_PROCESS_CLIENT_CERTIFICATE, i);
            al = SSL_AD_HANDSHAKE_FAILURE;
            goto f_err;
        }
        pkey = X509_get_pubkey(sk_X509_value(sk, 0));
        if (pkey == NULL) {
            al = SSL3_AD_HANDSHAKE_FAILURE;
            SSLerr(SSL_F_TLS_PROCESS_CLIENT_CERTIFICATE,
                   SSL_R_UNKNOWN_CERTIFICATE_TYPE);
            goto f_err;
        }
        EVP_PKEY_free(pkey);
    }

    X509_free(s->session->peer);
    s->session->peer = sk_X509_shift(sk);
    s->session->verify_result = s->verify_result;

    sk_X509_pop_free(s->session->peer_chain, X509_free);
    s->session->peer_chain = sk;
    /*
     * Inconsistency alert: cert_chain does *not* include the peer's own
     * certificate, while we do include it in s3_clnt.c
     */
    sk = NULL;
    ret = MSG_PROCESS_CONTINUE_READING;
    goto done;

 f_err:
    ssl3_send_alert(s, SSL3_AL_FATAL, al);
    ossl_statem_set_error(s);
 done:
    X509_free(x);
    sk_X509_pop_free(sk, X509_free);
    return ret;
}

int tls_construct_server_certificate(SSL *s)
{
    CERT_PKEY *cpk;

    cpk = ssl_get_server_send_pkey(s);
    if (cpk == NULL) {
        SSLerr(SSL_F_TLS_CONSTRUCT_SERVER_CERTIFICATE, ERR_R_INTERNAL_ERROR);
        ossl_statem_set_error(s);
        return 0;
    }

    if (!ssl3_output_cert_chain(s, cpk)) {
        SSLerr(SSL_F_TLS_CONSTRUCT_SERVER_CERTIFICATE, ERR_R_INTERNAL_ERROR);
        ossl_statem_set_error(s);
        return 0;
    }

    return 1;
}

int tls_construct_new_session_ticket(SSL *s)
{
    unsigned char *senc = NULL;
    EVP_CIPHER_CTX ctx;
    HMAC_CTX hctx;
    unsigned char *p, *macstart;
    const unsigned char *const_p;
    int len, slen_full, slen;
    SSL_SESSION *sess;
    unsigned int hlen;
    SSL_CTX *tctx = s->initial_ctx;
    unsigned char iv[EVP_MAX_IV_LENGTH];
    unsigned char key_name[16];

    /* get session encoding length */
    slen_full = i2d_SSL_SESSION(s->session, NULL);
    /*
     * Some length values are 16 bits, so forget it if session is too
     * long
     */
    if (slen_full == 0 || slen_full > 0xFF00) {
        ossl_statem_set_error(s);
        return 0;
    }
    senc = OPENSSL_malloc(slen_full);
    if (senc == NULL) {
        ossl_statem_set_error(s);
        return 0;
    }

    EVP_CIPHER_CTX_init(&ctx);
    HMAC_CTX_init(&hctx);

    p = senc;
    if (!i2d_SSL_SESSION(s->session, &p))
        goto err;

    /*
     * create a fresh copy (not shared with other threads) to clean up
     */
    const_p = senc;
    sess = d2i_SSL_SESSION(NULL, &const_p, slen_full);
    if (sess == NULL)
        goto err;
    sess->session_id_length = 0; /* ID is irrelevant for the ticket */

    slen = i2d_SSL_SESSION(sess, NULL);
    if (slen == 0 || slen > slen_full) { /* shouldn't ever happen */
        SSL_SESSION_free(sess);
        goto err;
    }
    p = senc;
    if (!i2d_SSL_SESSION(sess, &p)) {
        SSL_SESSION_free(sess);
        goto err;
    }
    SSL_SESSION_free(sess);

    /*-
     * Grow buffer if need be: the length calculation is as
     * follows handshake_header_length +
     * 4 (ticket lifetime hint) + 2 (ticket length) +
     * 16 (key name) + max_iv_len (iv length) +
     * session_length + max_enc_block_size (max encrypted session
     * length) + max_md_size (HMAC).
     */
    if (!BUF_MEM_grow(s->init_buf,
                      SSL_HM_HEADER_LENGTH(s) + 22 + EVP_MAX_IV_LENGTH +
                      EVP_MAX_BLOCK_LENGTH + EVP_MAX_MD_SIZE + slen))
        goto err;

    p = ssl_handshake_start(s);
    /*
     * Initialize HMAC and cipher contexts. If callback present it does
     * all the work otherwise use generated values from parent ctx.
     */
    if (tctx->tlsext_ticket_key_cb) {
        if (tctx->tlsext_ticket_key_cb(s, key_name, iv, &ctx,
                                       &hctx, 1) < 0)
            goto err;
    } else {
        if (RAND_bytes(iv, 16) <= 0)
            goto err;
        if (!EVP_EncryptInit_ex(&ctx, EVP_aes_128_cbc(), NULL,
                                tctx->tlsext_tick_aes_key, iv))
            goto err;
        if (!HMAC_Init_ex(&hctx, tctx->tlsext_tick_hmac_key, 16,
                          EVP_sha256(), NULL))
            goto err;
        memcpy(key_name, tctx->tlsext_tick_key_name, 16);
    }

    /*
     * Ticket lifetime hint (advisory only): We leave this unspecified
     * for resumed session (for simplicity), and guess that tickets for
     * new sessions will live as long as their sessions.
     */
    l2n(s->hit ? 0 : s->session->timeout, p);

    /* Skip ticket length for now */
    p += 2;
    /* Output key name */
    macstart = p;
    memcpy(p, key_name, 16);
    p += 16;
    /* output IV */
    memcpy(p, iv, EVP_CIPHER_CTX_iv_length(&ctx));
    p += EVP_CIPHER_CTX_iv_length(&ctx);
    /* Encrypt session data */
    if (!EVP_EncryptUpdate(&ctx, p, &len, senc, slen))
        goto err;
    p += len;
    if (!EVP_EncryptFinal(&ctx, p, &len))
        goto err;
    p += len;

    if (!HMAC_Update(&hctx, macstart, p - macstart))
        goto err;
    if (!HMAC_Final(&hctx, p, &hlen))
        goto err;

    EVP_CIPHER_CTX_cleanup(&ctx);
    HMAC_CTX_cleanup(&hctx);

    p += hlen;
    /* Now write out lengths: p points to end of data written */
    /* Total length */
    len = p - ssl_handshake_start(s);
    /* Skip ticket lifetime hint */
    p = ssl_handshake_start(s) + 4;
    s2n(len - 6, p);
    if (!ssl_set_handshake_header(s, SSL3_MT_NEWSESSION_TICKET, len))
        goto err;
    OPENSSL_free(senc);

    return 1;
 err:
    OPENSSL_free(senc);
    EVP_CIPHER_CTX_cleanup(&ctx);
    HMAC_CTX_cleanup(&hctx);
    ossl_statem_set_error(s);
    return 0;
}

int tls_construct_cert_status(SSL *s)
{
    unsigned char *p;
    /*-
     * Grow buffer if need be: the length calculation is as
     * follows 1 (message type) + 3 (message length) +
     * 1 (ocsp response type) + 3 (ocsp response length)
     * + (ocsp response)
     */
    if (!BUF_MEM_grow(s->init_buf, 8 + s->tlsext_ocsp_resplen)) {
        ossl_statem_set_error(s);
        return 0;
    }

    p = (unsigned char *)s->init_buf->data;

    /* do the header */
    *(p++) = SSL3_MT_CERTIFICATE_STATUS;
    /* message length */
    l2n3(s->tlsext_ocsp_resplen + 4, p);
    /* status type */
    *(p++) = s->tlsext_status_type;
    /* length of OCSP response */
    l2n3(s->tlsext_ocsp_resplen, p);
    /* actual response */
    memcpy(p, s->tlsext_ocsp_resp, s->tlsext_ocsp_resplen);
    /* number of bytes to write */
    s->init_num = 8 + s->tlsext_ocsp_resplen;
    s->init_off = 0;

    return 1;
}

#ifndef OPENSSL_NO_NEXTPROTONEG
/*
 * tls_process_next_proto reads a Next Protocol Negotiation handshake message.
 * It sets the next_proto member in s if found
 */
MSG_PROCESS_RETURN tls_process_next_proto(SSL *s, PACKET *pkt)
{
    PACKET next_proto, padding;
    size_t next_proto_len;

    /*-
     * The payload looks like:
     *   uint8 proto_len;
     *   uint8 proto[proto_len];
     *   uint8 padding_len;
     *   uint8 padding[padding_len];
     */
    if (!PACKET_get_length_prefixed_1(pkt, &next_proto)
        || !PACKET_get_length_prefixed_1(pkt, &padding)
        || PACKET_remaining(pkt) > 0) {
        SSLerr(SSL_F_TLS_PROCESS_NEXT_PROTO, SSL_R_LENGTH_MISMATCH);
        goto err;
    }

    if (!PACKET_memdup(&next_proto, &s->next_proto_negotiated,
                       &next_proto_len)) {
        s->next_proto_negotiated_len = 0;
        goto err;
    }

    s->next_proto_negotiated_len = (unsigned char)next_proto_len;

    return MSG_PROCESS_CONTINUE_READING;
err:
    ossl_statem_set_error(s);
    return MSG_PROCESS_ERROR;
}
#endif

#define SSLV2_CIPHER_LEN    3

STACK_OF(SSL_CIPHER) *ssl_bytes_to_cipher_list(SSL *s,
                                               PACKET *cipher_suites,
                                               STACK_OF(SSL_CIPHER) **skp,
                                               int sslv2format, int *al
                                               )
{
    const SSL_CIPHER *c;
    STACK_OF(SSL_CIPHER) *sk;
    int n;
    /* 3 = SSLV2_CIPHER_LEN > TLS_CIPHER_LEN = 2. */
    unsigned char cipher[SSLV2_CIPHER_LEN];

    s->s3->send_connection_binding = 0;

    n = sslv2format ? SSLV2_CIPHER_LEN : TLS_CIPHER_LEN;

    if (PACKET_remaining(cipher_suites) == 0) {
        SSLerr(SSL_F_SSL_BYTES_TO_CIPHER_LIST, SSL_R_NO_CIPHERS_SPECIFIED);
        *al = SSL_AD_ILLEGAL_PARAMETER;
        return NULL;
    }

    if (PACKET_remaining(cipher_suites) % n != 0) {
        SSLerr(SSL_F_SSL_BYTES_TO_CIPHER_LIST,
               SSL_R_ERROR_IN_RECEIVED_CIPHER_LIST);
        *al = SSL_AD_DECODE_ERROR;
        return NULL;
    }

    if ((skp == NULL) || (*skp == NULL)) {
        sk = sk_SSL_CIPHER_new_null(); /* change perhaps later */
        if(sk == NULL) {
            SSLerr(SSL_F_SSL_BYTES_TO_CIPHER_LIST, ERR_R_MALLOC_FAILURE);
            *al = SSL_AD_INTERNAL_ERROR;
            return NULL;
        }
    } else {
        sk = *skp;
        sk_SSL_CIPHER_zero(sk);
    }

    if (!PACKET_memdup(cipher_suites, &s->s3->tmp.ciphers_raw,
                       &s->s3->tmp.ciphers_rawlen)) {
        *al = SSL_AD_INTERNAL_ERROR;
        goto err;
    }

    while (PACKET_copy_bytes(cipher_suites, cipher, n)) {
        /*
         * SSLv3 ciphers wrapped in an SSLv2-compatible ClientHello have the
         * first byte set to zero, while true SSLv2 ciphers have a non-zero
         * first byte. We don't support any true SSLv2 ciphers, so skip them.
         */
        if (sslv2format && cipher[0] != '\0')
                continue;

        /* Check for TLS_EMPTY_RENEGOTIATION_INFO_SCSV */
        if ((cipher[n - 2] == ((SSL3_CK_SCSV >> 8) & 0xff)) &&
            (cipher[n - 1] == (SSL3_CK_SCSV & 0xff))) {
            /* SCSV fatal if renegotiating */
            if (s->renegotiate) {
                SSLerr(SSL_F_SSL_BYTES_TO_CIPHER_LIST,
                       SSL_R_SCSV_RECEIVED_WHEN_RENEGOTIATING);
                *al = SSL_AD_HANDSHAKE_FAILURE;
                goto err;
            }
            s->s3->send_connection_binding = 1;
#ifdef OPENSSL_RI_DEBUG
            fprintf(stderr, "SCSV received by server\n");
#endif
            continue;
        }

        /* Check for TLS_FALLBACK_SCSV */
        if ((cipher[n - 2] == ((SSL3_CK_FALLBACK_SCSV >> 8) & 0xff)) &&
            (cipher[n - 1] == (SSL3_CK_FALLBACK_SCSV & 0xff))) {
            /*
             * The SCSV indicates that the client previously tried a higher
             * version. Fail if the current version is an unexpected
             * downgrade.
             */
            if (!SSL_ctrl(s, SSL_CTRL_CHECK_PROTO_VERSION, 0, NULL)) {
                SSLerr(SSL_F_SSL_BYTES_TO_CIPHER_LIST,
                       SSL_R_INAPPROPRIATE_FALLBACK);
                *al = SSL_AD_INAPPROPRIATE_FALLBACK;
                goto err;
            }
            continue;
        }

        /* For SSLv2-compat, ignore leading 0-byte. */
        c = ssl_get_cipher_by_char(s, sslv2format ? &cipher[1] : cipher);
        if (c != NULL) {
            if (!sk_SSL_CIPHER_push(sk, c)) {
                SSLerr(SSL_F_SSL_BYTES_TO_CIPHER_LIST, ERR_R_MALLOC_FAILURE);
                *al = SSL_AD_INTERNAL_ERROR;
                goto err;
            }
        }
    }
    if (PACKET_remaining(cipher_suites) > 0) {
        *al = SSL_AD_INTERNAL_ERROR;
        SSLerr(SSL_F_SSL_BYTES_TO_CIPHER_LIST, ERR_R_INTERNAL_ERROR);
        goto err;
    }

    if (skp != NULL)
        *skp = sk;
    return (sk);
 err:
    if ((skp == NULL) || (*skp == NULL))
        sk_SSL_CIPHER_free(sk);
    return NULL;
}<|MERGE_RESOLUTION|>--- conflicted
+++ resolved
@@ -3179,35 +3179,7 @@
         }
     } else
 #endif
-<<<<<<< HEAD
     {
-=======
-    if (pkey->type == NID_id_GostR3410_2001) {
-        unsigned char signature[64];
-        int idx;
-        EVP_PKEY_CTX *pctx = EVP_PKEY_CTX_new(pkey, NULL);
-        if (pctx == NULL) {
-            al = SSL_AD_INTERNAL_ERROR;
-            SSLerr(SSL_F_TLS_PROCESS_CERT_VERIFY, ERR_R_MALLOC_FAILURE);
-            goto f_err;
-        }
-        EVP_PKEY_verify_init(pctx);
-        if (len != 64) {
-            fprintf(stderr, "GOST signature length is %d", len);
-        }
-        for (idx = 0; idx < 64; idx++) {
-            signature[63 - idx] = data[idx];
-        }
-        j = EVP_PKEY_verify(pctx, signature, 64, s->s3->tmp.cert_verify_md,
-                            32);
-        EVP_PKEY_CTX_free(pctx);
-        if (j <= 0) {
-            al = SSL_AD_DECRYPT_ERROR;
-            SSLerr(SSL_F_TLS_PROCESS_CERT_VERIFY, SSL_R_BAD_ECDSA_SIGNATURE);
-            goto f_err;
-        }
-    } else {
->>>>>>> 6329b609
         SSLerr(SSL_F_TLS_PROCESS_CERT_VERIFY, ERR_R_INTERNAL_ERROR);
         al = SSL_AD_UNSUPPORTED_CERTIFICATE;
         goto f_err;
